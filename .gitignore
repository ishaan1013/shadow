# Dependencies
node_modules

# Local env files
.env
.env.local

# Turbo
.turbo

# Vercel
.vercel

# Build Outputs
.next/
out/
build
dist

# Debug
npm-debug.log*

# Misc
.DS_Store
*.pem

# Prompt research stuff (Ishaan)
prompts/

# Python virtual environments
.venv/

<<<<<<< HEAD
.shadow/

bun.lock
=======
test-workspace/

# Indexing stuff (Rajan)
.shadow/
>>>>>>> 3f8b93ec
<|MERGE_RESOLUTION|>--- conflicted
+++ resolved
@@ -30,13 +30,8 @@
 # Python virtual environments
 .venv/
 
-<<<<<<< HEAD
-.shadow/
-
-bun.lock
-=======
 test-workspace/
 
 # Indexing stuff (Rajan)
 .shadow/
->>>>>>> 3f8b93ec
+bun.lock