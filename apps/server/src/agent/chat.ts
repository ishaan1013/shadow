--- conflicted
+++ resolved
@@ -699,12 +699,6 @@
 
     const history = await this.getChatHistory(taskId);
 
-<<<<<<< HEAD
-=======
-    // Prepare messages for LLM (exclude the user message we just saved to avoid duplication)
-    // Filter out tool messages since they're embedded in assistant messages as parts
-    // Also filter out stacked-PR messages (UI control commands, not conversation content)
->>>>>>> 7bc06516
     const messages: Message[] = history
       .slice(0, -1)
       .filter(
