--- conflicted
+++ resolved
@@ -12,11 +12,8 @@
   setTaskFailed,
   clearTaskProgress,
 } from "../utils/task-status";
-<<<<<<< HEAD
 import { startBackgroundIndexing } from "./background-indexing";
-=======
 import { runDeepWiki } from "../indexing/deepwiki/core";
->>>>>>> 763cbbbb
 
 // Helper for async delays
 const delay = (ms: number) =>
@@ -208,16 +205,13 @@
 
       // Repository indexing step (both modes)
       case "INDEX_REPOSITORY":
-<<<<<<< HEAD
         await this.executeIndexRepository(taskId);
-=======
         // Indexing is handled during deep wiki generation
         break;
 
       // Deep wiki generation step (both modes, optional)
       case "GENERATE_DEEP_WIKI":
         await this.executeGenerateDeepWiki(taskId, userApiKeys);
->>>>>>> 763cbbbb
         break;
 
       case "INACTIVE":
@@ -471,12 +465,6 @@
   }
 
   /**
-<<<<<<< HEAD
-   * Index repository step - Start background indexing (non-blocking)
-   */
-  private async executeIndexRepository(taskId: string): Promise<void> {
-    console.log(`[TASK_INIT] ${taskId}: Starting background repository indexing`);
-=======
    * Generate deep wiki step - Generate comprehensive codebase documentation
    */
   private async executeGenerateDeepWiki(
@@ -484,7 +472,6 @@
     userApiKeys: { openai?: string; anthropic?: string }
   ): Promise<void> {
     console.log(`[TASK_INIT] ${taskId}: Starting deep wiki generation`);
->>>>>>> 763cbbbb
 
     try {
       // Get task info
@@ -502,20 +489,6 @@
         throw new Error(`Task not found: ${taskId}`);
       }
 
-<<<<<<< HEAD
-      // Start background indexing (non-blocking)
-      await startBackgroundIndexing(task.repoFullName, taskId, {
-        clearNamespace: true,
-        force: false
-      });
-
-      console.log(
-        `[TASK_INIT] ${taskId}: Background indexing started for repository ${task.repoFullName}`
-      );
-    } catch (error) {
-      console.error(
-        `[TASK_INIT] ${taskId}: Failed to start background indexing:`,
-=======
       // Check if deep wiki already exists for this repository
       const existingUnderstanding =
         await prisma.codebaseUnderstanding.findUnique({
@@ -570,11 +543,12 @@
     } catch (error) {
       console.error(
         `[TASK_INIT] ${taskId}: Failed to generate deep wiki:`,
->>>>>>> 763cbbbb
         error
       );
       // Don't throw error - we don't want indexing failures to block task startup
-      console.log(`[TASK_INIT] ${taskId}: Continuing task initialization despite indexing failure`);
+      console.log(
+        `[TASK_INIT] ${taskId}: Continuing task initialization despite indexing failure`
+      );
     }
   }
 
