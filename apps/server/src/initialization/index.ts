--- conflicted
+++ resolved
@@ -1,6 +1,7 @@
 import { InitStatus, prisma } from "@repo/db";
 import { getStepsForMode, InitializationProgress } from "@repo/types";
 import { emitStreamChunk } from "../socket";
+import { createWorkspaceManager, getAgentMode } from "../execution";
 import { createWorkspaceManager, getAgentMode } from "../execution";
 import type { WorkspaceManager as AbstractWorkspaceManager } from "../execution";
 import {
@@ -8,13 +9,9 @@
   setTaskFailed,
   clearTaskProgress,
 } from "../utils/task-status";
-<<<<<<< HEAD
-import indexRepo from "../indexing/indexer.js";
+import indexRepo from "../indexing/indexer";
 import { runDeepWiki } from "../indexing/deepwiki/core";
 import config from "../config";
-=======
-import indexRepo from "../indexing/indexer";
->>>>>>> f813dda0
 
 // Helper for async delays
 const delay = (ms: number) =>
@@ -49,7 +46,6 @@
     name: "Indexing Repository",
     description: "Index repository files for semantic search",
   },
-<<<<<<< HEAD
 
   // Deep wiki generation step (both modes, optional)
   GENERATE_DEEP_WIKI: {
@@ -61,11 +57,9 @@
   CLEANUP_WORKSPACE: {
     name: "Cleaning Up",
     description: "Clean up workspace and resources",
-=======
   ACTIVE: {
     name: "Ready",
     description: "Task is ready for execution",
->>>>>>> f813dda0
   },
 };
 
@@ -215,7 +209,6 @@
         // await this.executeIndexRepository(taskId);
         break;
 
-<<<<<<< HEAD
       // Deep wiki generation step (both modes, optional)
       case "GENERATE_DEEP_WIKI":
         await this.executeGenerateDeepWiki(taskId);
@@ -224,11 +217,9 @@
       // Cleanup step (firecracker only)
       case "CLEANUP_WORKSPACE":
         await this.executeCleanupWorkspace(taskId);
-=======
       case "INACTIVE":
       case "ACTIVE":
         // These are state markers, not executable steps
->>>>>>> f813dda0
         break;
 
       default:
@@ -508,10 +499,12 @@
       );
     } catch (error) {
       console.error(
+        
         `[TASK_INIT] ${taskId}: Failed to index repository:`,
+       
         error
-      );
-<<<<<<< HEAD
+      
+      );
       throw error;
     }
   }
@@ -568,8 +561,6 @@
         `[TASK_INIT] ${taskId}: Failed to generate deep wiki:`,
         error
       );
-=======
->>>>>>> f813dda0
       throw error;
     }
   }
@@ -592,8 +583,6 @@
    */
   getDefaultStepsForTask(): InitStatus[] {
     const agentMode = getAgentMode();
-    return getStepsForMode(agentMode, {
-      enableDeepWiki: config.enableDeepWiki,
-    });
+    return getStepsForMode(agentMode);
   }
 }