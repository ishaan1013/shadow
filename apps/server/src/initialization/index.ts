import { InitStatus, prisma } from "@repo/db";
import { getStepsForMode, InitializationProgress } from "@repo/types";
import { emitStreamChunk } from "../socket";
import {
  createWorkspaceManager,
  getAgentMode,
} from "../execution";
import type { WorkspaceManager as AbstractWorkspaceManager } from "../execution";
import {
  setInitStatus,
  setTaskFailed,
  clearTaskProgress,
} from "../utils/task-status";
import indexRepo from "../indexing/indexer.js";

// Helper for async delays
const delay = (ms: number) =>
  new Promise((resolve) => global.setTimeout(resolve, ms));

// Step definitions with human-readable names
const STEP_DEFINITIONS: Record<
  InitStatus,
  { name: string; description: string }
> = {
  INACTIVE: {
    name: "Not Started",
    description: "Initialization has not started",
  },
  PREPARE_WORKSPACE: {
    name: "Preparing Workspace",
    description: "Create local workspace directory and clone repository",
  },
<<<<<<< HEAD
=======

  // Remote execution steps
>>>>>>> 475cc11f
  CREATE_VM: {
    name: "Creating VM",
    description: "Create remote VM for task execution",
  },
  WAIT_VM_READY: {
    name: "Starting VM",
    description: "Wait for VM boot and sidecar service to become ready",
  },
  VERIFY_VM_WORKSPACE: {
    name: "Verifying Workspace",
    description: "Verify workspace is ready and contains repository",
  },
  INDEX_REPOSITORY: {
    name: "Indexing Repository",
    description: "Index repository files for semantic search",
  },
<<<<<<< HEAD
  ACTIVE: {
    name: "Ready",
    description: "Task is ready for execution",
=======

  // Cleanup step (remote mode only)
  CLEANUP_WORKSPACE: {
    name: "Cleaning Up",
    description: "Clean up workspace and resources",
>>>>>>> 475cc11f
  },
};

export class TaskInitializationEngine {
  private abstractWorkspaceManager: AbstractWorkspaceManager;

  constructor() {
    this.abstractWorkspaceManager = createWorkspaceManager(); // Abstraction layer for all modes
  }

  /**
   * Initialize a task with the specified steps
   */
  async initializeTask(
    taskId: string,
    steps: InitStatus[] = ["PREPARE_WORKSPACE"],
    userId: string
  ): Promise<void> {
    console.log(
      `[TASK_INIT] Starting initialization for task ${taskId} with steps: ${steps.join(", ")}`
    );

    try {
      // Clear any previous progress and start fresh
      await clearTaskProgress(taskId);

      // Emit start event
      this.emitProgress(taskId, {
        type: "init-start",
        taskId,
        message: "Starting task initialization...",
        totalSteps: steps.length,
      });

      // Execute each step in sequence
      for (let i = 0; i < steps.length; i++) {
        const step = steps[i];
        if (!step) continue; // Skip undefined steps
        const stepNumber = i + 1;

        try {
          // Set step as in progress
          await setInitStatus(taskId, step);

          // Emit step start
          this.emitProgress(taskId, {
            type: "step-start",
            taskId,
            currentStep: step,
            stepName: STEP_DEFINITIONS[step].name,
            message: `${STEP_DEFINITIONS[step].name}...`,
            stepNumber,
            totalSteps: steps.length,
          });

          console.log(
            `[TASK_INIT] ${taskId}: Starting step ${stepNumber}/${steps.length}: ${step}`
          );

          // Execute the step
          await this.executeStep(taskId, step, userId);

          // Mark step as completed
          await setInitStatus(taskId, step);

          console.log(
            `[TASK_INIT] ${taskId}: Completed step ${stepNumber}/${steps.length}: ${step}`
          );
        } catch (error) {
          console.error(
            `[TASK_INIT] ${taskId}: Failed at step ${stepNumber}/${steps.length}: ${step}:`,
            error
          );

          // Mark as failed with error details
          await setTaskFailed(
            taskId,
            step,
            error instanceof Error ? error.message : "Unknown error"
          );

          // Emit error
          this.emitProgress(taskId, {
            type: "init-error",
            taskId,
            currentStep: step,
            stepName: STEP_DEFINITIONS[step].name,
            message: `Failed during ${STEP_DEFINITIONS[step].name}`,
            error: error instanceof Error ? error.message : "Unknown error",
            stepNumber,
            totalSteps: steps.length,
          });

          throw error;
        }
      }

      // All steps completed successfully - set to ACTIVE
      await setInitStatus(taskId, "ACTIVE");

      console.log(
        `[TASK_INIT] ${taskId}: Initialization completed successfully`
      );

      // Emit completion
      this.emitProgress(taskId, {
        type: "init-complete",
        taskId,
        message: "Task initialization completed successfully",
        totalSteps: steps.length,
      });
    } catch (error) {
      console.error(`[TASK_INIT] ${taskId}: Initialization failed:`, error);
      throw error;
    }
  }

  /**
   * Execute a specific initialization step
   */
  private async executeStep(
    taskId: string,
    step: InitStatus,
    userId: string
  ): Promise<void> {
    switch (step) {
      // Local mode step
      case "PREPARE_WORKSPACE":
        await this.executePrepareWorkspace(taskId, userId);
        break;

      // Firecracker-specific steps
      case "CREATE_VM":
        await this.executeCreateVM(taskId, userId);
        break;

      case "WAIT_VM_READY":
        await this.executeWaitVMReady(taskId);
        break;

      case "VERIFY_VM_WORKSPACE":
        await this.executeVerifyVMWorkspace(taskId, userId);
        break;

      // Repository indexing step (both modes)
      case "INDEX_REPOSITORY":
        await this.executeIndexRepository(taskId);
        break;

<<<<<<< HEAD
      case "INACTIVE":
      case "ACTIVE":
        // These are state markers, not executable steps
=======
      // Cleanup step (remote mode only)
      case "CLEANUP_WORKSPACE":
        await this.executeCleanupWorkspace(taskId);
>>>>>>> 475cc11f
        break;

      default:
        throw new Error(`Unknown initialization step: ${step}`);
    }
  }

  /**
   * Prepare workspace step - local mode only
   * Creates local workspace directory and clones repository
   */
  private async executePrepareWorkspace(
    taskId: string,
    userId: string
  ): Promise<void> {
    const agentMode = getAgentMode();
    if (agentMode !== "local") {
      throw new Error(
        `PREPARE_WORKSPACE step should only be used in local mode, but agent mode is: ${agentMode}`
      );
    }

    console.log(`[TASK_INIT] ${taskId}: Preparing local workspace`);

    // Get task info
    const task = await prisma.task.findUnique({
      where: { id: taskId },
      select: {
        repoFullName: true,
        repoUrl: true,
        baseBranch: true,
        shadowBranch: true,
      },
    });

    if (!task) {
      throw new Error(`Task ${taskId} not found`);
    }

    // Use workspace manager to prepare local workspace and clone repo
    const workspaceResult =
      await this.abstractWorkspaceManager.prepareWorkspace({
        id: taskId,
        repoFullName: task.repoFullName,
        repoUrl: task.repoUrl,
        baseBranch: task.baseBranch || "main",
        shadowBranch: task.shadowBranch || `shadow/task-${taskId}`,
        userId,
      });

    if (!workspaceResult.success) {
      throw new Error(
        workspaceResult.error || "Failed to prepare local workspace"
      );
    }

    // Update task with workspace path
    await prisma.task.update({
      where: { id: taskId },
      data: { workspacePath: workspaceResult.workspacePath },
    });
  }

  /**
   * Create VM step - remote mode only
   * Creates remote VM pod (VM startup script handles repository cloning)
   */
  private async executeCreateVM(taskId: string, userId: string): Promise<void> {
    const agentMode = getAgentMode();
    if (agentMode !== "remote") {
      throw new Error(
        `CREATE_VM step should only be used in remote mode, but agent mode is: ${agentMode}`
      );
    }

    console.log(`[TASK_INIT] ${taskId}: Creating Firecracker VM for execution`);

    try {
      // Get task info
      const task = await prisma.task.findUnique({
        where: { id: taskId },
        select: {
          repoFullName: true,
          repoUrl: true,
          baseBranch: true,
          shadowBranch: true,
        },
      });

      if (!task) {
        throw new Error(`Task not found: ${taskId}`);
      }

      // Use abstract workspace manager to prepare workspace (creates VM in firecracker mode)
      const workspaceInfo =
        await this.abstractWorkspaceManager.prepareWorkspace({
          id: taskId,
          repoFullName: task.repoFullName,
          repoUrl: task.repoUrl,
          baseBranch: task.baseBranch || "main",
          shadowBranch: task.shadowBranch || `shadow/task-${taskId}`,
          userId,
        });

      if (!workspaceInfo.success) {
        throw new Error(`Failed to create VM: ${workspaceInfo.error}`);
      }

      // Create or update TaskSession with VM information
      if (workspaceInfo.podName && workspaceInfo.podNamespace) {
        await prisma.taskSession.create({
          data: {
            taskId,
            podName: workspaceInfo.podName,
            podNamespace: workspaceInfo.podNamespace,
            isActive: true,
          },
        });
      }

      // Update task with workspace path
      await prisma.task.update({
        where: { id: taskId },
        data: {
          workspacePath: workspaceInfo.workspacePath,
        },
      });

      console.log(
        `[TASK_INIT] ${taskId}: Successfully created VM ${workspaceInfo.podName}`
      );
    } catch (error) {
      console.error(`[TASK_INIT] ${taskId}: Failed to create VM:`, error);
      throw error;
    }
  }

  /**
   * Wait for VM ready step - Wait for VM boot and sidecar API to become healthy
   */
  private async executeWaitVMReady(taskId: string): Promise<void> {
    console.log(
      `[TASK_INIT] ${taskId}: Waiting for sidecar service and repository clone to complete`
    );

    try {
      // Use the workspace manager's getExecutor() method for consistent connectivity
      // This ensures initialization uses the same approach as regular execution
      const executor = await this.abstractWorkspaceManager.getExecutor(taskId);

      // Wait for both sidecar to be healthy AND repository to be cloned
      const maxRetries = 5; // 5 * 2s = 10s timeout (faster for testing)
      const retryDelay = 2000; // 2 seconds between retries

      for (let attempt = 1; attempt <= maxRetries; attempt++) {
        try {
          // Test sidecar connectivity AND verify workspace has content
          const listing = await executor.listDirectory(".");

          // Check that both sidecar is responding AND workspace has content
          if (
            listing.success &&
            listing.contents &&
            listing.contents.length > 0
          ) {
            console.log(
              `[TASK_INIT] ${taskId}: Sidecar ready and repository cloned (attempt ${attempt})`
            );
            return;
          } else {
            throw new Error("Sidecar responding but workspace appears empty");
          }
        } catch (error) {
          if (attempt === maxRetries) {
            throw new Error(
              `Sidecar/clone failed to become ready after ${maxRetries} attempts: ${error}`
            );
          }
          console.log(
            `[TASK_INIT] ${taskId}: Sidecar or clone not ready yet (attempt ${attempt}/${maxRetries}), retrying...`
          );
          await delay(retryDelay);
        }
      }
    } catch (error) {
      console.error(
        `[TASK_INIT] ${taskId}: Failed waiting for sidecar and clone:`,
        error
      );
      throw error;
    }
  }

  /**
   * Verify VM workspace step - Verify workspace is ready and contains repository
   */
  private async executeVerifyVMWorkspace(
    taskId: string,
    _userId: string
  ): Promise<void> {
    console.log(
      `[TASK_INIT] ${taskId}: Verifying workspace is ready and contains repository`
    );

    try {
      // Get task info
      const task = await prisma.task.findUnique({
        where: { id: taskId },
        select: { repoUrl: true, baseBranch: true },
      });

      if (!task) {
        throw new Error(`Task not found: ${taskId}`);
      }

      // Use the workspace manager's getExecutor() method for consistent connectivity
      // This ensures initialization uses the same approach as regular execution
      const executor = await this.abstractWorkspaceManager.getExecutor(taskId);

      // Final verification that workspace is fully ready with repository content
      console.log(
        `[TASK_INIT] ${taskId}: Performing final workspace verification`
      );

      // Verify the workspace is ready by checking contents
      const listing = await executor.listDirectory(".");
      if (
        !listing.success ||
        !listing.contents ||
        listing.contents.length === 0
      ) {
        throw new Error(
          "Workspace verification failed - workspace appears empty"
        );
      }

      console.log(
        `[TASK_INIT] ${taskId}: Successfully verified workspace is ready with repository content`
      );
    } catch (error) {
      console.error(
        `[TASK_INIT] ${taskId}: Failed to verify workspace:`,
        error
      );
      throw error;
    }
  }

  /**
   * Index repository step - Index repository files for semantic search
   */
  private async executeIndexRepository(taskId: string): Promise<void> {
    console.log(`[TASK_INIT] ${taskId}: Starting repository indexing`);

    try {
      // Get task info
      const task = await prisma.task.findUnique({
        where: { id: taskId },
        select: { repoFullName: true },
      });

      if (!task) {
        throw new Error(`Task not found: ${taskId}`);
      }

      // Index the repository with embeddings enabled
      console.log(
        `[TASK_INIT] ${taskId}: Indexing repository ${task.repoFullName}`
      );
      
      await indexRepo(task.repoFullName, taskId, {
        embed: true,
        clearNamespace: true,
      });

      console.log(
        `[TASK_INIT] ${taskId}: Successfully indexed repository ${task.repoFullName}`
      );
    } catch (error) {
      console.error(`[TASK_INIT] ${taskId}: Failed to index repository:`, error);
      throw error;
    }
  }


  /**
   * Emit progress events via WebSocket
   */
  private emitProgress(taskId: string, progress: InitializationProgress): void {
    emitStreamChunk(
      {
        type: "init-progress",
        initProgress: progress,
      },
      taskId
    );
  }

  /**
   * Get default initialization steps based on agent mode
   */
  getDefaultStepsForTask(): InitStatus[] {
    const agentMode = getAgentMode();
    return getStepsForMode(agentMode);
  }
<<<<<<< HEAD
=======

  /**
   * Get cleanup steps for task completion
   */
  getCleanupSteps(): InitStepType[] {
    const agentMode = getAgentMode();

    if (agentMode === "remote") {
      return ["CLEANUP_WORKSPACE"];
    } else {
      return []; // Local mode cleanup is handled automatically
    }
  }
>>>>>>> 475cc11f
}<|MERGE_RESOLUTION|>--- conflicted
+++ resolved
@@ -1,10 +1,7 @@
 import { InitStatus, prisma } from "@repo/db";
 import { getStepsForMode, InitializationProgress } from "@repo/types";
 import { emitStreamChunk } from "../socket";
-import {
-  createWorkspaceManager,
-  getAgentMode,
-} from "../execution";
+import { createWorkspaceManager, getAgentMode } from "../execution";
 import type { WorkspaceManager as AbstractWorkspaceManager } from "../execution";
 import {
   setInitStatus,
@@ -30,11 +27,6 @@
     name: "Preparing Workspace",
     description: "Create local workspace directory and clone repository",
   },
-<<<<<<< HEAD
-=======
-
-  // Remote execution steps
->>>>>>> 475cc11f
   CREATE_VM: {
     name: "Creating VM",
     description: "Create remote VM for task execution",
@@ -51,17 +43,9 @@
     name: "Indexing Repository",
     description: "Index repository files for semantic search",
   },
-<<<<<<< HEAD
   ACTIVE: {
     name: "Ready",
     description: "Task is ready for execution",
-=======
-
-  // Cleanup step (remote mode only)
-  CLEANUP_WORKSPACE: {
-    name: "Cleaning Up",
-    description: "Clean up workspace and resources",
->>>>>>> 475cc11f
   },
 };
 
@@ -193,7 +177,7 @@
         await this.executePrepareWorkspace(taskId, userId);
         break;
 
-      // Firecracker-specific steps
+      // Remote mode steps
       case "CREATE_VM":
         await this.executeCreateVM(taskId, userId);
         break;
@@ -211,15 +195,9 @@
         await this.executeIndexRepository(taskId);
         break;
 
-<<<<<<< HEAD
       case "INACTIVE":
       case "ACTIVE":
         // These are state markers, not executable steps
-=======
-      // Cleanup step (remote mode only)
-      case "CLEANUP_WORKSPACE":
-        await this.executeCleanupWorkspace(taskId);
->>>>>>> 475cc11f
         break;
 
       default:
@@ -295,7 +273,7 @@
       );
     }
 
-    console.log(`[TASK_INIT] ${taskId}: Creating Firecracker VM for execution`);
+    console.log(`[TASK_INIT] ${taskId}: Creating remote VM for execution`);
 
     try {
       // Get task info
@@ -313,7 +291,6 @@
         throw new Error(`Task not found: ${taskId}`);
       }
 
-      // Use abstract workspace manager to prepare workspace (creates VM in firecracker mode)
       const workspaceInfo =
         await this.abstractWorkspaceManager.prepareWorkspace({
           id: taskId,
@@ -489,7 +466,7 @@
       console.log(
         `[TASK_INIT] ${taskId}: Indexing repository ${task.repoFullName}`
       );
-      
+
       await indexRepo(task.repoFullName, taskId, {
         embed: true,
         clearNamespace: true,
@@ -499,11 +476,13 @@
         `[TASK_INIT] ${taskId}: Successfully indexed repository ${task.repoFullName}`
       );
     } catch (error) {
-      console.error(`[TASK_INIT] ${taskId}: Failed to index repository:`, error);
+      console.error(
+        `[TASK_INIT] ${taskId}: Failed to index repository:`,
+        error
+      );
       throw error;
     }
   }
-
 
   /**
    * Emit progress events via WebSocket
@@ -525,20 +504,4 @@
     const agentMode = getAgentMode();
     return getStepsForMode(agentMode);
   }
-<<<<<<< HEAD
-=======
-
-  /**
-   * Get cleanup steps for task completion
-   */
-  getCleanupSteps(): InitStepType[] {
-    const agentMode = getAgentMode();
-
-    if (agentMode === "remote") {
-      return ["CLEANUP_WORKSPACE"];
-    } else {
-      return []; // Local mode cleanup is handled automatically
-    }
-  }
->>>>>>> 475cc11f
 }