import { prisma, TaskStatus, InitStatus } from "@repo/db";
import { emitTaskStatusUpdate } from "../socket";
import { getAgentMode } from "../execution";

/**
 * Updates a task's status in the database and emits a real-time update
 * @param taskId - The task ID to update
 * @param status - The new status for the task
 * @param context - Optional context for logging (e.g., "CHAT", "SOCKET", "INIT")
 */
export async function updateTaskStatus(
  taskId: string,
  status: TaskStatus,
  context?: string
): Promise<void> {
  try {
    // Update task status in database
    await prisma.task.update({
      where: { id: taskId },
      data: { status },
    });

    // Log the status change
    const logPrefix = context ? `[${context}]` : "[TASK]";
    console.log(`${logPrefix} Task ${taskId} status updated to ${status}`);

    // Emit real-time update to all connected clients
    emitTaskStatusUpdate(taskId, status);
  } catch (error) {
    console.error(
      `Failed to update task ${taskId} status to ${status}:`,
      error
    );
    throw error;
  }
}

/**
 * Set task initialization status
 */
<<<<<<< HEAD
export async function setTaskInProgress(
  taskId: string,
  step: InitStepType
=======
export async function setInitStatus(
  taskId: string,
  status: InitStatus
>>>>>>> aefb71c4
): Promise<void> {
  await prisma.task.update({
    where: { id: taskId },
    data: {
      initStatus: status,
      initializationError: null, // Clear any previous errors
    },
  });
}

/**
 * Set task as failed with error message
 */
<<<<<<< HEAD
export async function setTaskCompleted(
  taskId: string,
  lastStep: InitStepType
=======
export async function setTaskFailed(
  taskId: string,
  step: InitStatus,
  error: string
>>>>>>> aefb71c4
): Promise<void> {
  await prisma.task.update({
    where: { id: taskId },
    data: {
      initStatus: step, // Keep the step where failure occurred
      initializationError: error,
    },
  });
}

/**
 * Clear task progress (reset to not started state)
 */
export async function clearTaskProgress(taskId: string): Promise<void> {
  await prisma.task.update({
    where: { id: taskId },
    data: {
      initStatus: "INACTIVE",
      initializationError: null,
    },
  });
}

/**
 * Schedule task for cleanup (remote mode only)
 */
<<<<<<< HEAD
export async function setTaskFailed(
  taskId: string,
  step: InitStepType,
  error: string
): Promise<void> {
=======
export async function scheduleTaskCleanup(
  taskId: string,
  delayMinutes: number
): Promise<void> {
  const agentMode = getAgentMode();

  // Only schedule cleanup for remote mode
  if (agentMode !== "remote") {
    return;
  }

  const scheduledAt = new Date(Date.now() + delayMinutes * 60 * 1000);

  // Get current task to preserve its status
  const currentTask = await prisma.task.findUnique({
    where: { id: taskId },
    select: { status: true },
  });

  if (!currentTask) {
    throw new Error(`Task ${taskId} not found`);
  }

  // Only schedule cleanup for COMPLETED or STOPPED tasks
  if (currentTask.status !== "COMPLETED" && currentTask.status !== "STOPPED") {
    return;
  }

>>>>>>> aefb71c4
  await prisma.task.update({
    where: { id: taskId },
    data: {
      scheduledCleanupAt: scheduledAt,
    },
  });

  console.log(
    `[TASK_CLEANUP] Task ${taskId} scheduled for cleanup at ${scheduledAt.toISOString()}`
  );
}

/**
 * Cancel scheduled cleanup for a task
 */
export async function cancelTaskCleanup(taskId: string): Promise<void> {
  await prisma.task.update({
    where: { id: taskId },
    data: {
      scheduledCleanupAt: null,
    },
  });
<<<<<<< HEAD
}

/**
 * Updates a task's updatedAt timestamp to reflect recent activity
 * @param taskId - The task ID to update
 * @param context - Optional context for logging (e.g., "MESSAGE", "CHAT", "TOOL")
 */
export async function updateTaskActivity(
  taskId: string,
  context?: string
): Promise<void> {
  try {
    await prisma.task.update({
      where: { id: taskId },
      data: {
        updatedAt: new Date(),
      },
    });

    const logPrefix = context ? `[${context}]` : "[ACTIVITY]";
    console.log(`${logPrefix} Task ${taskId} activity timestamp updated`);
  } catch (error) {
    console.error(`Failed to update task ${taskId} activity timestamp:`, error);
  }
=======

  console.log(`[TASK_CLEANUP] Cancelled cleanup for task ${taskId}`);
>>>>>>> aefb71c4
}<|MERGE_RESOLUTION|>--- conflicted
+++ resolved
@@ -38,15 +38,9 @@
 /**
  * Set task initialization status
  */
-<<<<<<< HEAD
 export async function setTaskInProgress(
   taskId: string,
-  step: InitStepType
-=======
-export async function setInitStatus(
-  taskId: string,
   status: InitStatus
->>>>>>> aefb71c4
 ): Promise<void> {
   await prisma.task.update({
     where: { id: taskId },
@@ -58,18 +52,28 @@
 }
 
 /**
+ * Set task as completed with final step
+ */
+export async function setTaskCompleted(
+  taskId: string,
+  status: InitStatus
+): Promise<void> {
+  await prisma.task.update({
+    where: { id: taskId },
+    data: {
+      initStatus: status,
+      initializationError: null,
+    },
+  });
+}
+
+/**
  * Set task as failed with error message
  */
-<<<<<<< HEAD
-export async function setTaskCompleted(
-  taskId: string,
-  lastStep: InitStepType
-=======
 export async function setTaskFailed(
   taskId: string,
   step: InitStatus,
   error: string
->>>>>>> aefb71c4
 ): Promise<void> {
   await prisma.task.update({
     where: { id: taskId },
@@ -94,15 +98,32 @@
 }
 
 /**
+ * Updates a task's updatedAt timestamp to reflect recent activity
+ * @param taskId - The task ID to update
+ * @param context - Optional context for logging (e.g., "MESSAGE", "CHAT", "TOOL")
+ */
+export async function updateTaskActivity(
+  taskId: string,
+  context?: string
+): Promise<void> {
+  try {
+    await prisma.task.update({
+      where: { id: taskId },
+      data: {
+        updatedAt: new Date(),
+      },
+    });
+
+    const logPrefix = context ? `[${context}]` : "[ACTIVITY]";
+    console.log(`${logPrefix} Task ${taskId} activity timestamp updated`);
+  } catch (error) {
+    console.error(`Failed to update task ${taskId} activity timestamp:`, error);
+  }
+}
+
+/**
  * Schedule task for cleanup (remote mode only)
  */
-<<<<<<< HEAD
-export async function setTaskFailed(
-  taskId: string,
-  step: InitStepType,
-  error: string
-): Promise<void> {
-=======
 export async function scheduleTaskCleanup(
   taskId: string,
   delayMinutes: number
@@ -131,7 +152,6 @@
     return;
   }
 
->>>>>>> aefb71c4
   await prisma.task.update({
     where: { id: taskId },
     data: {
@@ -154,33 +174,6 @@
       scheduledCleanupAt: null,
     },
   });
-<<<<<<< HEAD
-}
-
-/**
- * Updates a task's updatedAt timestamp to reflect recent activity
- * @param taskId - The task ID to update
- * @param context - Optional context for logging (e.g., "MESSAGE", "CHAT", "TOOL")
- */
-export async function updateTaskActivity(
-  taskId: string,
-  context?: string
-): Promise<void> {
-  try {
-    await prisma.task.update({
-      where: { id: taskId },
-      data: {
-        updatedAt: new Date(),
-      },
-    });
-
-    const logPrefix = context ? `[${context}]` : "[ACTIVITY]";
-    console.log(`${logPrefix} Task ${taskId} activity timestamp updated`);
-  } catch (error) {
-    console.error(`Failed to update task ${taskId} activity timestamp:`, error);
-  }
-=======
 
   console.log(`[TASK_CLEANUP] Cancelled cleanup for task ${taskId}`);
->>>>>>> aefb71c4
 }