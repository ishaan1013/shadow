import { prisma } from "@repo/db";
import {
  StreamChunk,
  ServerToClientEvents,
  ClientToServerEvents,
  TerminalEntry,
  TerminalHistoryResponse,
} from "@repo/types";
import http from "http";
import { Server, Socket } from "socket.io";
import { DEFAULT_MODEL } from "./chat";
import { chatService } from "./app";
import config from "./config";
import { updateTaskStatus } from "./utils/task-status";
import { createToolExecutor } from "./execution";
import { setupSidecarNamespace } from "./services/sidecar-socket-handler";

interface ConnectionState {
  lastSeen: number;
  taskId?: string;
  reconnectCount: number;
  // Track buffer position for incremental updates
  bufferPosition: number;
}

type TypedSocket = Socket<ClientToServerEvents, ServerToClientEvents>;

const connectionStates = new Map<string, ConnectionState>();
let currentStreamContent = "";
let isStreaming = false;
let io: Server<ClientToServerEvents, ServerToClientEvents>;

async function getTerminalHistory(taskId: string): Promise<TerminalEntry[]> {
  try {
    const task = await prisma.task.findUnique({
      where: { id: taskId },
      select: { workspacePath: true },
    });

    if (!task) {
      throw new Error(`Task ${taskId} not found`);
    }

    // Create executor based on current mode
    const agentMode = config.agentMode;
    const executor = createToolExecutor(
      taskId,
      task.workspacePath || undefined,
      agentMode
    );

    if (executor.isRemote()) {
      const response = await fetch(
        `http://localhost:8080/terminal/history?count=100`
      );
      if (!response.ok) {
        throw new Error(`Sidecar terminal API error: ${response.status}`);
      }
      const data = (await response.json()) as TerminalHistoryResponse;
      return data.entries || [];
    } else {
      // For local mode, return empty for now (no local buffer yet)
      // TODO: Implement local terminal buffer
      return [];
    }
  } catch (error) {
    console.error("Error fetching terminal history:", error);
    return [];
  }
}

async function clearTerminal(taskId: string): Promise<void> {
  try {
    const task = await prisma.task.findUnique({
      where: { id: taskId },
      select: { workspacePath: true },
    });

    if (!task) {
      throw new Error(`Task ${taskId} not found`);
    }

    const agentMode = config.agentMode;
    const executor = createToolExecutor(
      taskId,
      task.workspacePath || undefined,
      agentMode
    );

    if (executor.isRemote()) {
      // Call sidecar terminal clear API
      const response = await fetch(`http://localhost:8080/terminal/clear`, {
        method: "POST",
        headers: { "Content-Type": "application/json" },
      });
      if (!response.ok) {
        throw new Error(`Sidecar terminal clear API error: ${response.status}`);
      }
    } else {
      // For local mode, nothing to clear yet
      // TODO: Implement local terminal buffer
    }
  } catch (error) {
    console.error("Error clearing terminal:", error);
    throw error;
  }
}

// Terminal polling for real-time updates (for remote mode)
const terminalPollingIntervals = new Map<string, NodeJS.Timeout>();

function startTerminalPolling(taskId: string) {
  // Avoid duplicate polling
  if (terminalPollingIntervals.has(taskId)) {
    return;
  }

  let lastSeenId = 0;

  const interval = setInterval(async () => {
    try {
      const task = await prisma.task.findUnique({
        where: { id: taskId },
        select: { workspacePath: true },
      });

      if (!task) {
        stopTerminalPolling(taskId);
        return;
      }

      const agentMode = config.agentMode;
      const executor = createToolExecutor(
        taskId,
        task.workspacePath || undefined,
        agentMode
      );

      if (executor.isRemote()) {
        // Poll sidecar for new entries
        const response = await fetch(
          `http://localhost:8080/terminal/history?sinceId=${lastSeenId}`
        );
        if (response.ok) {
          const data = (await response.json()) as TerminalHistoryResponse;
          const newEntries = data.entries || [];

          // Emit new entries to connected clients in the task room
          newEntries.forEach((entry: TerminalEntry) => {
            if (entry.id > lastSeenId) {
              lastSeenId = entry.id;
              emitToTask(taskId, "terminal-output", { taskId, entry });
            }
          });
        }
      }
    } catch (error) {
      console.error(`Terminal polling error for task ${taskId}:`, error);
    }
  }, 1000); // Poll every second

  terminalPollingIntervals.set(taskId, interval);
  console.log(`[SOCKET] Started terminal polling for task ${taskId}`);
}

function stopTerminalPolling(taskId: string) {
  const interval = terminalPollingIntervals.get(taskId);
  if (interval) {
    clearInterval(interval);
    terminalPollingIntervals.delete(taskId);
    console.log(`[SOCKET] Stopped terminal polling for task ${taskId}`);
  }
}

async function verifyTaskAccess(
  _socketId: string,
  taskId: string
): Promise<boolean> {
  try {
    console.log(`[SOCKET] Verifying access for task: ${taskId}`);
    // For now, just check if task exists
    // TODO: Add proper user authentication and authorization
    const task = await prisma.task.findUnique({
      where: { id: taskId },
    });
    console.log(`[SOCKET] Task found:`, !!task, task ? `(${task.status})` : '(not found)');
    return !!task;
  } catch (error) {
    console.error(`[SOCKET] Error verifying task access:`, error);
    return false;
  }
}

function emitToTask(
  taskId: string,
  event: keyof ServerToClientEvents,
  data: unknown
) {
  io.to(`task-${taskId}`).emit(event, data);
}

export function createSocketServer(
  server: http.Server
): Server<ClientToServerEvents, ServerToClientEvents> {
  io = new Server(server, {
    cors: {
      origin: config.clientUrl,
      methods: ["GET", "POST"],
    },
  });

  // Set up sidecar namespace for filesystem watching (only in firecracker mode)
  const agentMode = config.agentMode;
  if (agentMode === "firecracker") {
    setupSidecarNamespace(io);
  }

  io.on("connection", (socket: TypedSocket) => {
    const connectionId = socket.id;
    console.log(`[SOCKET] User connected: ${connectionId}`);

    // Initialize connection state
    const existingState = connectionStates.get(connectionId);
    const connectionState: ConnectionState = {
      lastSeen: Date.now(),
      taskId: existingState?.taskId,
      reconnectCount: existingState ? existingState.reconnectCount + 1 : 0,
      bufferPosition: existingState?.bufferPosition || 0,
    };
    connectionStates.set(connectionId, connectionState);

    socket.emit("connection-info", {
      connectionId,
      reconnectCount: connectionState.reconnectCount,
      timestamp: connectionState.lastSeen,
    });

    // Send current stream state to new connections
    if (isStreaming && currentStreamContent) {
      console.log(
        `[SOCKET] Sending stream state to ${connectionId}:`,
        currentStreamContent.length
      );
      socket.emit("stream-state", {
        content: currentStreamContent,
        isStreaming: true,
        bufferPosition: currentStreamContent.length,
      });
    } else {
      socket.emit("stream-state", {
        content: "",
        isStreaming: false,
        bufferPosition: 0,
      });
    }

    socket.on("join-task", async (data) => {
      try {
        const hasAccess = await verifyTaskAccess(connectionId, data.taskId);
        if (!hasAccess) {
          socket.emit("message-error", { error: "Access denied to task" });
          return;
        }

        // Join the task room
        await socket.join(`task-${data.taskId}`);
        console.log(
          `[SOCKET] User ${connectionId} joined task room: ${data.taskId}`
        );

        // Update connection state
        const state = connectionStates.get(connectionId);
        if (state) {
          state.taskId = data.taskId;
          connectionStates.set(connectionId, state);
        }
      } catch (error) {
        console.error(`[SOCKET] Error joining task room:`, error);
        socket.emit("message-error", { error: "Failed to join task room" });
      }
    });

    socket.on("leave-task", async (data) => {
      try {
        await socket.leave(`task-${data.taskId}`);
        console.log(
          `[SOCKET] User ${connectionId} left task room: ${data.taskId}`
        );

        // Update connection state
        const state = connectionStates.get(connectionId);
        if (state) {
          state.taskId = undefined;
          connectionStates.set(connectionId, state);
        }
      } catch (error) {
        console.error(`[SOCKET] Error leaving task room:`, error);
      }
    });

    // Handle user message
    socket.on("user-message", async (data) => {
      try {
        console.log("Received user message:", data);

        const hasAccess = await verifyTaskAccess(connectionId, data.taskId);
        if (!hasAccess) {
          socket.emit("message-error", { error: "Access denied to task" });
          return;
        }

        // Update task status to running when user sends a new message
        await updateTaskStatus(data.taskId, "RUNNING", "SOCKET");

        // Start terminal polling for this task when user sends a message
        startTerminalPolling(data.taskId);

        // Get task workspace path from database
        const task = await prisma.task.findUnique({
          where: { id: data.taskId },
          select: { workspacePath: true },
        });

        await chatService.processUserMessage({
          taskId: data.taskId,
          userMessage: data.message,
          llmModel: data.llmModel || DEFAULT_MODEL,
          workspacePath: task?.workspacePath || undefined,
          queue: data.queue || false,
        });
      } catch (error) {
        console.error("Error processing user message:", error);
        socket.emit("message-error", { error: "Failed to process message" });
      }
    });

    socket.on("clear-queued-message", async (data) => {
      try {
        chatService.clearQueuedMessage(data.taskId);
      } catch (error) {
        console.error("Error clearing queued message:", error);
      }
    });

    socket.on("edit-user-message", async (data) => {
      try {
        console.log("Received edit user message:", data);

        const hasAccess = await verifyTaskAccess(connectionId, data.taskId);
        if (!hasAccess) {
          socket.emit("message-error", { error: "Access denied to task" });
          return;
        }

        // Update task status to running when user edits a message
        await updateTaskStatus(data.taskId, "RUNNING", "SOCKET");

        // Start terminal polling for this task when user edits a message
        startTerminalPolling(data.taskId);

        // Get task workspace path from database
        const task = await prisma.task.findUnique({
          where: { id: data.taskId },
          select: { workspacePath: true },
        });

        await chatService.editUserMessage({
          taskId: data.taskId,
          messageId: data.messageId,
          newContent: data.message,
          newModel: data.llmModel,
          workspacePath: task?.workspacePath || undefined,
        });
      } catch (error) {
        console.error("Error editing user message:", error);
        socket.emit("message-error", { error: "Failed to edit message" });
      }
    });

    // Handle request for chat history
    socket.on("get-chat-history", async (data) => {
      try {
        const hasAccess = await verifyTaskAccess(connectionId, data.taskId);
        if (!hasAccess) {
          socket.emit("chat-history-error", { error: "Access denied to task" });
          return;
        }

        const history = await chatService.getChatHistory(data.taskId);
        socket.emit("chat-history", {
          taskId: data.taskId,
          messages: history,
          // If complete is true, the queued message will automatically get sent, so set it to empty string so the frontend removes it from the queue UI
          queuedMessage: data.complete
            ? null
            : chatService.getQueuedMessage(data.taskId) || null,
        });
      } catch (error) {
        console.error("Error getting chat history:", error);
        socket.emit("chat-history-error", {
          error: "Failed to get chat history",
        });
      }
    });

    socket.on("stop-stream", async (data) => {
      try {
        console.log("Received stop stream request for task:", data.taskId);

        const hasAccess = await verifyTaskAccess(connectionId, data.taskId);
        if (!hasAccess) {
          socket.emit("message-error", { error: "Access denied to task" });
          return;
        }

        await chatService.stopStream(data.taskId);

        endStream(data.taskId);

        emitToTask(data.taskId, "stream-complete", undefined);
      } catch (error) {
        console.error("Error stopping stream:", error);
        socket.emit("stream-error", { error: "Failed to stop stream" });
      }
    });

    socket.on("get-terminal-history", async (data) => {
      try {
        console.log(
          `[SOCKET] Getting terminal history for task: ${data.taskId}`
        );

        const hasAccess = await verifyTaskAccess(connectionId, data.taskId);
        if (!hasAccess) {
          socket.emit("terminal-history-error", {
            error: "Access denied to task",
          });
          return;
        }

        // Get terminal history from sidecar or local executor
        const history = await getTerminalHistory(data.taskId);

        socket.emit("terminal-history", {
          taskId: data.taskId,
          entries: history,
        });
      } catch (error) {
        console.error("Error getting terminal history:", error);
        socket.emit("terminal-history-error", {
          error: "Failed to get terminal history",
        });
      }
    });

    socket.on("clear-terminal", async (data) => {
      try {
        console.log(`[SOCKET] Clearing terminal for task: ${data.taskId}`);

        const hasAccess = await verifyTaskAccess(connectionId, data.taskId);
        if (!hasAccess) {
          socket.emit("terminal-error", { error: "Access denied to task" });
          return;
        }

        // Clear terminal via sidecar or local executor
        await clearTerminal(data.taskId);

        // Notify all clients in the task room that terminal was cleared
        emitToTask(data.taskId, "terminal-cleared", { taskId: data.taskId });
      } catch (error) {
        console.error("Error clearing terminal:", error);
        socket.emit("terminal-error", {
          error: "Failed to clear terminal",
        });
      }
    });

    // Handle heartbeat/keepalive
    socket.on("heartbeat", () => {
      const state = connectionStates.get(connectionId);
      if (state) {
        state.lastSeen = Date.now();
        connectionStates.set(connectionId, state);
      }
    });

    socket.on("request-history", async (data) => {
      try {
        const hasAccess = await verifyTaskAccess(connectionId, data.taskId);
        if (!hasAccess) {
          socket.emit("history-error", { error: "Access denied to task" });
          return;
        }

        const state = connectionStates.get(connectionId);
        if (state) {
          state.taskId = data.taskId;
          connectionStates.set(connectionId, state);
        }

        // Send incremental updates from position
        const fromPosition = data.fromPosition || 0;
        if (currentStreamContent.length > fromPosition) {
          const incrementalContent = currentStreamContent.slice(fromPosition);
          socket.emit("stream-update", {
            content: incrementalContent,
            isIncremental: true,
            fromPosition,
            totalLength: currentStreamContent.length,
          });
        }

        socket.emit("history-complete", {
          taskId: data.taskId,
          totalLength: currentStreamContent.length,
        });
      } catch (error) {
        console.error(
          `[SOCKET] Error sending history to ${connectionId}:`,
          error
        );
        socket.emit("history-error", { error: "Failed to retrieve history" });
      }
    });

    // Handle connection errors
    socket.on("error", (error) => {
      console.error(`[SOCKET] Connection error for ${connectionId}:`, error);
    });

    socket.on("disconnect", (reason) => {
      console.log(
        `[SOCKET] User disconnected: ${connectionId}, reason: ${reason}`
      );

      // Keep connection state for potential reconnection
      const state = connectionStates.get(connectionId);
      if (state) {
        // Mark as disconnected but keep state for 5 minutes
        setTimeout(
          () => {
            connectionStates.delete(connectionId);
            console.log(
              `[SOCKET] Cleaned up connection state for ${connectionId}`
            );
          },
          5 * 60 * 1000
        ); // 5 minutes
      }
    });
  });

  return io;
}

export function startStream() {
  currentStreamContent = "";
  isStreaming = true;
}

export function endStream(taskId: string) {
  isStreaming = false;
  if (io) {
    emitToTask(taskId, "stream-complete", undefined);
  }
}

export function handleStreamError(error: unknown, taskId: string) {
  isStreaming = false;
  if (io) {
    emitToTask(taskId, "stream-error", error);
  }
}

export function emitTaskStatusUpdate(taskId: string, status: string) {
  if (io) {
    const statusUpdateEvent = {
      taskId,
      status,
      timestamp: new Date().toISOString(),
    };

    console.log(`[SOCKET] Emitting task status update:`, statusUpdateEvent);
    emitToTask(taskId, "task-status-updated", statusUpdateEvent);
  }
}

export function emitStreamChunk(chunk: StreamChunk, taskId: string) {
  // Accumulate content for state tracking
  if (chunk.type === "content" && chunk.content) {
    currentStreamContent += chunk.content;
  }

  if (io) {
    emitToTask(taskId, "stream-chunk", chunk);
  }

  if (chunk.type === "complete") {
    endStream(taskId);
  }
}

<<<<<<< HEAD
// Helper function to emit context statistics to task room
export function emitContextStatistics(
  contextStatistics: {
    currentTokens: number;
    maxTokens: number;
    percentage: number;
    messageCount: number;
    needsCompaction: boolean;
    modelName: string;
  },
  taskId: string
) {
  if (io) {
    const chunk: StreamChunk = {
      type: "context-statistics",
      contextStatistics,
    };
    emitToTask(taskId, "stream-chunk", chunk);
  }
}

// Helper function to emit terminal output to task room
=======
>>>>>>> c8549548
export function emitTerminalOutput(taskId: string, entry: TerminalEntry) {
  if (io) {
    emitToTask(taskId, "terminal-output", { taskId, entry });
  }
}<|MERGE_RESOLUTION|>--- conflicted
+++ resolved
@@ -601,31 +601,6 @@
   }
 }
 
-<<<<<<< HEAD
-// Helper function to emit context statistics to task room
-export function emitContextStatistics(
-  contextStatistics: {
-    currentTokens: number;
-    maxTokens: number;
-    percentage: number;
-    messageCount: number;
-    needsCompaction: boolean;
-    modelName: string;
-  },
-  taskId: string
-) {
-  if (io) {
-    const chunk: StreamChunk = {
-      type: "context-statistics",
-      contextStatistics,
-    };
-    emitToTask(taskId, "stream-chunk", chunk);
-  }
-}
-
-// Helper function to emit terminal output to task room
-=======
->>>>>>> c8549548
 export function emitTerminalOutput(taskId: string, entry: TerminalEntry) {
   if (io) {
     emitToTask(taskId, "terminal-output", { taskId, entry });
