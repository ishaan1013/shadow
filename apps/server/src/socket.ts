import { prisma } from "@repo/db";
<<<<<<< HEAD
import { StreamChunk, ServerToClientEvents, ClientToServerEvents, TerminalEntry, TerminalHistoryResponse } from "@repo/types";
=======
import {
  StreamChunk,
  ServerToClientEvents,
  ClientToServerEvents,
  TerminalEntry,
} from "@repo/types";
>>>>>>> b61a871e
import http from "http";
import { Server, Socket } from "socket.io";
import { DEFAULT_MODEL } from "./chat";
import { chatService } from "./app";
import config from "./config";
import { updateTaskStatus } from "./utils/task-status";
import { createToolExecutor } from "./execution";
import { setupSidecarNamespace } from "./services/sidecar-socket-handler";

interface ConnectionState {
  lastSeen: number;
  taskId?: string;
  reconnectCount: number;
  // Track buffer position for incremental updates
  bufferPosition: number;
}

type TypedSocket = Socket<ClientToServerEvents, ServerToClientEvents>;

const connectionStates = new Map<string, ConnectionState>();
let currentStreamContent = "";
let isStreaming = false;
let io: Server<ClientToServerEvents, ServerToClientEvents>;

async function getTerminalHistory(taskId: string): Promise<TerminalEntry[]> {
  try {
    const task = await prisma.task.findUnique({
      where: { id: taskId },
      select: { workspacePath: true },
    });

    if (!task) {
      throw new Error(`Task ${taskId} not found`);
    }

    // Create executor based on current mode
    const agentMode = config.agentMode;
    const executor = createToolExecutor(
      taskId,
      task.workspacePath || undefined,
      agentMode
    );

    if (executor.isRemote()) {
      const response = await fetch(
        `http://localhost:8080/terminal/history?count=100`
      );
      if (!response.ok) {
        throw new Error(`Sidecar terminal API error: ${response.status}`);
      }
      const data = await response.json() as TerminalHistoryResponse;
      return data.entries || [];
    } else {
      // For local mode, return empty for now (no local buffer yet)
      // TODO: Implement local terminal buffer
      return [];
    }
  } catch (error) {
    console.error("Error fetching terminal history:", error);
    return [];
  }
}

async function clearTerminal(taskId: string): Promise<void> {
  try {
    const task = await prisma.task.findUnique({
      where: { id: taskId },
      select: { workspacePath: true },
    });

    if (!task) {
      throw new Error(`Task ${taskId} not found`);
    }

    const agentMode = config.agentMode;
    const executor = createToolExecutor(
      taskId,
      task.workspacePath || undefined,
      agentMode
    );

    if (executor.isRemote()) {
      // Call sidecar terminal clear API
      const response = await fetch(`http://localhost:8080/terminal/clear`, {
        method: "POST",
        headers: { "Content-Type": "application/json" },
      });
      if (!response.ok) {
        throw new Error(`Sidecar terminal clear API error: ${response.status}`);
      }
    } else {
      // For local mode, nothing to clear yet
      // TODO: Implement local terminal buffer
    }
  } catch (error) {
    console.error("Error clearing terminal:", error);
    throw error;
  }
}

// Terminal polling for real-time updates (for remote mode)
const terminalPollingIntervals = new Map<string, NodeJS.Timeout>();

function startTerminalPolling(taskId: string) {
  // Avoid duplicate polling
  if (terminalPollingIntervals.has(taskId)) {
    return;
  }

  let lastSeenId = 0;

  const interval = setInterval(async () => {
    try {
      const task = await prisma.task.findUnique({
        where: { id: taskId },
        select: { workspacePath: true },
      });

      if (!task) {
        stopTerminalPolling(taskId);
        return;
      }

      const agentMode = config.agentMode;
      const executor = createToolExecutor(
        taskId,
        task.workspacePath || undefined,
        agentMode
      );

      if (executor.isRemote()) {
        // Poll sidecar for new entries
        const response = await fetch(
          `http://localhost:8080/terminal/history?sinceId=${lastSeenId}`
        );
        if (response.ok) {
          const data = await response.json() as TerminalHistoryResponse;
          const newEntries = data.entries || [];

          // Emit new entries to connected clients in the task room
          newEntries.forEach((entry: TerminalEntry) => {
            if (entry.id > lastSeenId) {
              lastSeenId = entry.id;
              emitToTask(taskId, "terminal-output", { taskId, entry });
            }
          });
        }
      }
    } catch (error) {
      console.error(`Terminal polling error for task ${taskId}:`, error);
    }
  }, 1000); // Poll every second

  terminalPollingIntervals.set(taskId, interval);
  console.log(`[SOCKET] Started terminal polling for task ${taskId}`);
}

function stopTerminalPolling(taskId: string) {
  const interval = terminalPollingIntervals.get(taskId);
  if (interval) {
    clearInterval(interval);
    terminalPollingIntervals.delete(taskId);
    console.log(`[SOCKET] Stopped terminal polling for task ${taskId}`);
  }
}

async function verifyTaskAccess(
  _socketId: string,
  taskId: string
): Promise<boolean> {
  try {
    // For now, just check if task exists
    // TODO: Add proper user authentication and authorization
    const task = await prisma.task.findUnique({
      where: { id: taskId },
    });
    return !!task;
  } catch (error) {
    console.error(`[SOCKET] Error verifying task access:`, error);
    return false;
  }
}

function emitToTask(
  taskId: string,
  event: keyof ServerToClientEvents,
  data: any
) {
  io.to(`task-${taskId}`).emit(event, data);
}

export function createSocketServer(
  server: http.Server
): Server<ClientToServerEvents, ServerToClientEvents> {
  io = new Server(server, {
    cors: {
      origin: config.clientUrl,
      methods: ["GET", "POST"],
    },
  });

  // Set up sidecar namespace for filesystem watching (only in firecracker mode)
  const agentMode = config.agentMode;
  if (agentMode === "firecracker") {
    setupSidecarNamespace(io);
  }

  io.on("connection", (socket: TypedSocket) => {
    const connectionId = socket.id;
    console.log(`[SOCKET] User connected: ${connectionId}`);

    // Initialize connection state
    const existingState = connectionStates.get(connectionId);
    const connectionState: ConnectionState = {
      lastSeen: Date.now(),
      taskId: existingState?.taskId,
      reconnectCount: existingState ? existingState.reconnectCount + 1 : 0,
      bufferPosition: existingState?.bufferPosition || 0,
    };
    connectionStates.set(connectionId, connectionState);

    socket.emit("connection-info", {
      connectionId,
      reconnectCount: connectionState.reconnectCount,
      timestamp: connectionState.lastSeen,
    });

    // Send current stream state to new connections
    if (isStreaming && currentStreamContent) {
      console.log(
        `[SOCKET] Sending stream state to ${connectionId}:`,
        currentStreamContent.length
      );
      socket.emit("stream-state", {
        content: currentStreamContent,
        isStreaming: true,
        bufferPosition: currentStreamContent.length,
      });
    } else {
      socket.emit("stream-state", {
        content: "",
        isStreaming: false,
        bufferPosition: 0,
      });
    }

    socket.on("join-task", async (data) => {
      try {
        const hasAccess = await verifyTaskAccess(connectionId, data.taskId);
        if (!hasAccess) {
          socket.emit("message-error", { error: "Access denied to task" });
          return;
        }

        // Join the task room
        await socket.join(`task-${data.taskId}`);
        console.log(
          `[SOCKET] User ${connectionId} joined task room: ${data.taskId}`
        );

        // Update connection state
        const state = connectionStates.get(connectionId);
        if (state) {
          state.taskId = data.taskId;
          connectionStates.set(connectionId, state);
        }
      } catch (error) {
        console.error(`[SOCKET] Error joining task room:`, error);
        socket.emit("message-error", { error: "Failed to join task room" });
      }
    });

    socket.on("leave-task", async (data) => {
      try {
        await socket.leave(`task-${data.taskId}`);
        console.log(
          `[SOCKET] User ${connectionId} left task room: ${data.taskId}`
        );

        // Update connection state
        const state = connectionStates.get(connectionId);
        if (state) {
          state.taskId = undefined;
          connectionStates.set(connectionId, state);
        }
      } catch (error) {
        console.error(`[SOCKET] Error leaving task room:`, error);
      }
    });

    // Handle user message
    socket.on("user-message", async (data) => {
      try {
        console.log("Received user message:", data);

        const hasAccess = await verifyTaskAccess(connectionId, data.taskId);
        if (!hasAccess) {
          socket.emit("message-error", { error: "Access denied to task" });
          return;
        }

        // Update task status to running when user sends a new message
        await updateTaskStatus(data.taskId, "RUNNING", "SOCKET");

        // Start terminal polling for this task when user sends a message
        startTerminalPolling(data.taskId);

        // Get task workspace path from database
        const task = await prisma.task.findUnique({
          where: { id: data.taskId },
          select: { workspacePath: true },
        });

        await chatService.processUserMessage({
          taskId: data.taskId,
          userMessage: data.message,
          llmModel: data.llmModel || DEFAULT_MODEL,
          workspacePath: task?.workspacePath || undefined,
          queue: data.queue || false,
        });
      } catch (error) {
        console.error("Error processing user message:", error);
        socket.emit("message-error", { error: "Failed to process message" });
      }
    });

    socket.on("clear-queued-message", async (data) => {
      try {
        chatService.clearQueuedMessage(data.taskId);
      } catch (error) {
        console.error("Error clearing queued message:", error);
      }
    });

    // Handle request for chat history
    socket.on("get-chat-history", async (data) => {
      try {
        const hasAccess = await verifyTaskAccess(connectionId, data.taskId);
        if (!hasAccess) {
          socket.emit("chat-history-error", { error: "Access denied to task" });
          return;
        }

        const history = await chatService.getChatHistory(data.taskId);
        socket.emit("chat-history", {
          taskId: data.taskId,
          messages: history,
          // If complete is true, the queued message will automatically get sent, so set it to empty string so the frontend removes it from the queue UI
          queuedMessage: data.complete
            ? null
            : chatService.getQueuedMessage(data.taskId) || null,
        });
      } catch (error) {
        console.error("Error getting chat history:", error);
        socket.emit("chat-history-error", {
          error: "Failed to get chat history",
        });
      }
    });

    socket.on("stop-stream", async (data) => {
      try {
        console.log("Received stop stream request for task:", data.taskId);

        const hasAccess = await verifyTaskAccess(connectionId, data.taskId);
        if (!hasAccess) {
          socket.emit("message-error", { error: "Access denied to task" });
          return;
        }

        await chatService.stopStream(data.taskId);

        endStream(data.taskId);

        emitToTask(data.taskId, "stream-complete", undefined);
      } catch (error) {
        console.error("Error stopping stream:", error);
        socket.emit("stream-error", { error: "Failed to stop stream" });
      }
    });

    socket.on("get-terminal-history", async (data) => {
      try {
        console.log(
          `[SOCKET] Getting terminal history for task: ${data.taskId}`
        );

        const hasAccess = await verifyTaskAccess(connectionId, data.taskId);
        if (!hasAccess) {
          socket.emit("terminal-history-error", {
            error: "Access denied to task",
          });
          return;
        }

        // Get terminal history from sidecar or local executor
        const history = await getTerminalHistory(data.taskId);

        socket.emit("terminal-history", {
          taskId: data.taskId,
          entries: history,
        });
      } catch (error) {
        console.error("Error getting terminal history:", error);
        socket.emit("terminal-history-error", {
          error: "Failed to get terminal history",
        });
      }
    });

    socket.on("clear-terminal", async (data) => {
      try {
        console.log(`[SOCKET] Clearing terminal for task: ${data.taskId}`);

        const hasAccess = await verifyTaskAccess(connectionId, data.taskId);
        if (!hasAccess) {
          socket.emit("terminal-error", { error: "Access denied to task" });
          return;
        }

        // Clear terminal via sidecar or local executor
        await clearTerminal(data.taskId);

        // Notify all clients in the task room that terminal was cleared
        emitToTask(data.taskId, "terminal-cleared", { taskId: data.taskId });
      } catch (error) {
        console.error("Error clearing terminal:", error);
        socket.emit("terminal-error", {
          error: "Failed to clear terminal",
        });
      }
    });

    // Handle heartbeat/keepalive
    socket.on("heartbeat", () => {
      const state = connectionStates.get(connectionId);
      if (state) {
        state.lastSeen = Date.now();
        connectionStates.set(connectionId, state);
      }
    });

    socket.on("request-history", async (data) => {
      try {
        const hasAccess = await verifyTaskAccess(connectionId, data.taskId);
        if (!hasAccess) {
          socket.emit("history-error", { error: "Access denied to task" });
          return;
        }

        const state = connectionStates.get(connectionId);
        if (state) {
          state.taskId = data.taskId;
          connectionStates.set(connectionId, state);
        }

        // Send incremental updates from position
        const fromPosition = data.fromPosition || 0;
        if (currentStreamContent.length > fromPosition) {
          const incrementalContent = currentStreamContent.slice(fromPosition);
          socket.emit("stream-update", {
            content: incrementalContent,
            isIncremental: true,
            fromPosition,
            totalLength: currentStreamContent.length,
          });
        }

        socket.emit("history-complete", {
          taskId: data.taskId,
          totalLength: currentStreamContent.length,
        });
      } catch (error) {
        console.error(
          `[SOCKET] Error sending history to ${connectionId}:`,
          error
        );
        socket.emit("history-error", { error: "Failed to retrieve history" });
      }
    });

    // Handle connection errors
    socket.on("error", (error) => {
      console.error(`[SOCKET] Connection error for ${connectionId}:`, error);
    });

    socket.on("disconnect", (reason) => {
      console.log(
        `[SOCKET] User disconnected: ${connectionId}, reason: ${reason}`
      );

      // Keep connection state for potential reconnection
      const state = connectionStates.get(connectionId);
      if (state) {
        // Mark as disconnected but keep state for 5 minutes
        setTimeout(
          () => {
            connectionStates.delete(connectionId);
            console.log(
              `[SOCKET] Cleaned up connection state for ${connectionId}`
            );
          },
          5 * 60 * 1000
        ); // 5 minutes
      }
    });
  });

  return io;
}

export function startStream() {
  currentStreamContent = "";
  isStreaming = true;
}

export function endStream(taskId: string) {
  isStreaming = false;
  if (io) {
    emitToTask(taskId, "stream-complete", undefined);
  }
}

export function handleStreamError(error: unknown, taskId: string) {
  isStreaming = false;
  if (io) {
    emitToTask(taskId, "stream-error", error);
  }
}

export function emitTaskStatusUpdate(taskId: string, status: string) {
  if (io) {
    const statusUpdateEvent = {
      taskId,
      status,
      timestamp: new Date().toISOString(),
    };

    console.log(`[SOCKET] Emitting task status update:`, statusUpdateEvent);
    emitToTask(taskId, "task-status-updated", statusUpdateEvent);
  }
}

export function emitStreamChunk(chunk: StreamChunk, taskId: string) {
  // Accumulate content for state tracking
  if (chunk.type === "content" && chunk.content) {
    currentStreamContent += chunk.content;
  }

  if (io) {
    emitToTask(taskId, "stream-chunk", chunk);
  }

  if (chunk.type === "complete") {
    endStream(taskId);
  }

  if (chunk.type === "error") {
    handleStreamError(chunk.error, taskId);
  }
}

export function emitTerminalOutput(taskId: string, entry: TerminalEntry) {
  if (io) {
    emitToTask(taskId, "terminal-output", { taskId, entry });
  }
}<|MERGE_RESOLUTION|>--- conflicted
+++ resolved
@@ -1,14 +1,11 @@
 import { prisma } from "@repo/db";
-<<<<<<< HEAD
-import { StreamChunk, ServerToClientEvents, ClientToServerEvents, TerminalEntry, TerminalHistoryResponse } from "@repo/types";
-=======
 import {
   StreamChunk,
   ServerToClientEvents,
   ClientToServerEvents,
   TerminalEntry,
+  TerminalHistoryResponse,
 } from "@repo/types";
->>>>>>> b61a871e
 import http from "http";
 import { Server, Socket } from "socket.io";
 import { DEFAULT_MODEL } from "./chat";
@@ -59,7 +56,7 @@
       if (!response.ok) {
         throw new Error(`Sidecar terminal API error: ${response.status}`);
       }
-      const data = await response.json() as TerminalHistoryResponse;
+      const data = (await response.json()) as TerminalHistoryResponse;
       return data.entries || [];
     } else {
       // For local mode, return empty for now (no local buffer yet)
@@ -145,7 +142,7 @@
           `http://localhost:8080/terminal/history?sinceId=${lastSeenId}`
         );
         if (response.ok) {
-          const data = await response.json() as TerminalHistoryResponse;
+          const data = (await response.json()) as TerminalHistoryResponse;
           const newEntries = data.entries || [];
 
           // Emit new entries to connected clients in the task room
