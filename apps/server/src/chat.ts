import { prisma } from "@repo/db";
import {
  AssistantMessagePart,
  ErrorPart,
  Message,
  MessageMetadata,
  ModelType,
} from "@repo/types";
import { TextPart, ToolCallPart, ToolResultPart } from "ai";
import { randomUUID } from "crypto";
import { type ChatMessage } from "../../../packages/db/src/client";
import { LLMService } from "./llm";
import { systemPrompt } from "./prompt/system-prompt";
import { GitManager } from "./services/git-manager";
<<<<<<< HEAD
import { MessageCompactor, CompactionConfig } from "./services/message-compactor";
=======
import { PRManager } from "./services/pr-manager";
import { GitHubService } from "./github";
>>>>>>> c8549548
import {
  emitStreamChunk,
  endStream,
  handleStreamError,
  startStream,
  emitContextStatistics,
} from "./socket";
import config from "./config";
import { updateTaskStatus } from "./utils/task-status";
<<<<<<< HEAD
import { SidecarClient } from "./execution/remote/sidecar-client";
import { wouldExceedContextLimit, estimateContextTokens } from "./utils/token-estimator";
import { compactionCache } from "./services/compaction-cache";
=======
import { createToolExecutor } from "./execution";
>>>>>>> c8549548

export const DEFAULT_MODEL: ModelType = "gpt-4o";

export class ChatService {
  private llmService: LLMService;
<<<<<<< HEAD
  private messageCompactor: MessageCompactor;
=======
  private githubService: GitHubService;
>>>>>>> c8549548
  private activeStreams: Map<string, AbortController> = new Map();
  private stopRequested: Set<string> = new Set();
  private queuedMessages: Map<
    string,
    { message: string; model: ModelType; workspacePath?: string }
  > = new Map();

  constructor() {
    this.llmService = new LLMService();
<<<<<<< HEAD
    this.messageCompactor = new MessageCompactor();
=======
    this.githubService = new GitHubService();
>>>>>>> c8549548
  }

  private async getNextSequence(taskId: string): Promise<number> {
    const lastMessage = await prisma.chatMessage.findFirst({
      where: { taskId },
      orderBy: { sequence: "desc" },
      select: { sequence: true },
    });
    return (lastMessage?.sequence || 0) + 1;
  }

  async saveUserMessage(
    taskId: string,
    content: string,
    llmModel?: string,
    metadata?: MessageMetadata
  ): Promise<ChatMessage> {
    const sequence = await this.getNextSequence(taskId);
    const message = await prisma.chatMessage.create({
      data: {
        taskId,
        content,
        role: "USER",
        sequence,
        llmModel,
        // eslint-disable-next-line @typescript-eslint/no-explicit-any
        metadata: (metadata as any) || undefined,
      },
    });
    
    compactionCache.invalidateTask(taskId);
    
    return message;
  }

  async saveAssistantMessage(
    taskId: string,
    content: string,
    llmModel: string,
    sequence: number,
    metadata?: MessageMetadata
  ): Promise<ChatMessage> {
    // Extract usage info for denormalized storage
    const usage = metadata?.usage;

    const message = await prisma.chatMessage.create({
      data: {
        taskId,
        content,
        role: "ASSISTANT",
        llmModel,
        sequence,
        // eslint-disable-next-line @typescript-eslint/no-explicit-any
        metadata: (metadata as any) || undefined,
        // Denormalized usage fields for easier querying
        promptTokens: usage?.promptTokens,
        completionTokens: usage?.completionTokens,
        totalTokens: usage?.totalTokens,
        finishReason: metadata?.finishReason,
      },
    });
    
    compactionCache.invalidateTask(taskId);
    
    return message;
  }

  async saveToolMessage(
    taskId: string,
    toolName: string,
    toolArgs: Record<string, unknown>,
    toolResult: string,
    sequence: number,
    metadata?: MessageMetadata
  ): Promise<ChatMessage> {
    const message = await prisma.chatMessage.create({
      data: {
        taskId,
        content: toolResult,
        role: "TOOL",
        sequence,
        metadata: {
          // eslint-disable-next-line @typescript-eslint/no-explicit-any
          ...(metadata as any),
          tool: {
            name: toolName,
            args: toolArgs,
            status: "COMPLETED",
            result: toolResult,
          },
          // eslint-disable-next-line @typescript-eslint/no-explicit-any
        } as any,
      },
    });
    
    compactionCache.invalidateTask(taskId);
    
    return message;
  }

  /**
   * Commit changes to git if there are any changes after an LLM response
   */
  private async commitChangesIfAny(
    taskId: string,
    workspacePath?: string
  ): Promise<boolean> {
    try {
      // Get task info including user and workspace details
      const task = await prisma.task.findUnique({
        where: { id: taskId },
        include: { user: true },
      });

      if (!task) {
        console.warn(`[CHAT] Task not found for git commit: ${taskId}`);
        return false;
      }

      if (!task.shadowBranch) {
        console.warn(
          `[CHAT] No shadow branch configured for task ${taskId}, skipping git commit`
        );
        return false;
      }

      // Determine workspace path - use provided path or fall back to task workspace path
      const resolvedWorkspacePath = workspacePath || task.workspacePath;
      if (!resolvedWorkspacePath) {
        console.warn(
          `[CHAT] No workspace path available for task ${taskId}, skipping git commit`
        );
        return false;
      }

      // For firecracker mode, we use the tool executor to make API calls to the sidecar
      // For local mode, we use GitManager directly
      if (config.agentMode === "local") {
        const gitManager = new GitManager(resolvedWorkspacePath);

        const hasChanges = await gitManager.hasChanges();
        if (!hasChanges) {
          console.log(`[CHAT] No changes to commit for task ${taskId}`);
          return false;
        }

        // Commit changes with user and Shadow co-author
        const committed = await gitManager.commitChangesIfAny(
          {
            name: task.user.name,
            email: task.user.email,
          },
          {
            name: "Shadow",
            email: "noreply@shadowrealm.ai",
          }
        );

        if (committed) {
          console.log(
            `[CHAT] Successfully committed changes for task ${taskId}`
          );
        }

        return committed;
      } else {
        return await this.commitChangesFirecrackerMode(taskId, task);
      }
    } catch (error) {
      console.error(
        `[CHAT] Failed to commit changes for task ${taskId}:`,
        error
      );
      throw error;
    }
  }

  /**
   * Create a PR if needed after changes are committed
   */
  private async createPRIfNeeded(
    taskId: string,
    workspacePath?: string,
    messageId?: string
  ): Promise<void> {
    try {
      console.log(`[CHAT] Attempting to create PR for task ${taskId}`);

      const task = await prisma.task.findUnique({
        where: { id: taskId },
        include: { user: true },
      });

      if (!task) {
        console.warn(`[CHAT] Task not found for PR creation: ${taskId}`);
        return;
      }

      if (!task.shadowBranch) {
        console.warn(
          `[CHAT] No shadow branch configured for task ${taskId}, skipping PR creation`
        );
        return;
      }

      const resolvedWorkspacePath = workspacePath || task.workspacePath;
      if (!resolvedWorkspacePath) {
        console.warn(
          `[CHAT] No workspace path available for task ${taskId}, skipping PR creation`
        );
        return;
      }

      const gitManager = new GitManager(resolvedWorkspacePath);
      const prManager = new PRManager(
        this.githubService,
        gitManager,
        this.llmService
      );

      if (!messageId) {
        console.warn(
          `[CHAT] No messageId provided for PR creation for task ${taskId}`
        );
        return;
      }

      await prManager.createPRIfNeeded({
        taskId,
        repoFullName: task.repoFullName,
        shadowBranch: task.shadowBranch,
        baseBranch: task.baseBranch,
        userId: task.userId,
        taskTitle: task.title,
        wasTaskCompleted: task.status === "COMPLETED",
        messageId,
      });
    } catch (error) {
      console.error(`[CHAT] Failed to create PR for task ${taskId}:`, error);
      // Non-blocking - don't throw
    }
  }

  /**
   * Commit changes in firecracker mode using tool executor git APIs
   */
  private async commitChangesFirecrackerMode(
    taskId: string,
    task: {
      user: { name: string; email: string };
      shadowBranch: string | null;
    }
  ): Promise<boolean> {
    try {
      console.log(
        `[CHAT] Checking for changes to commit in firecracker mode for task ${taskId}`
      );

      // Create tool executor for this task
      const toolExecutor = createToolExecutor(taskId);

      // Check if there are any uncommitted changes
      const statusResponse = await toolExecutor.getGitStatus();

      if (!statusResponse.success) {
        console.error(
          `[CHAT] Failed to check git status for task ${taskId}: ${statusResponse.message}`
        );
        return false;
      }

      if (!statusResponse.hasChanges) {
        console.log(
          `[CHAT] No changes to commit for task ${taskId} in firecracker mode`
        );
        return false;
      }

      // Get diff from tool executor to generate commit message on server side
      const diffResponse = await toolExecutor.getGitDiff();

      let commitMessage = "Update code via Shadow agent";
      if (diffResponse.success && diffResponse.diff) {
        // Generate commit message using server-side GitManager (which has AI integration)
        const tempGitManager = new GitManager("");
        commitMessage = await tempGitManager.generateCommitMessage(
          diffResponse.diff
        );
      }

      // Commit changes with user and Shadow co-author
      const commitResponse = await toolExecutor.commitChanges({
        user: {
          name: task.user.name,
          email: task.user.email,
        },
        coAuthor: {
          name: "Shadow",
          email: "noreply@shadowrealm.ai",
        },
        message: commitMessage,
      });

      if (!commitResponse.success) {
        console.error(
          `[CHAT] Failed to commit changes for task ${taskId}: ${commitResponse.message}`
        );
        return false;
      }

      // Push the commit
      if (!task.shadowBranch) {
        console.warn(
          `[CHAT] No shadow branch configured for task ${taskId}, skipping push`
        );
        return false;
      }

      const pushResponse = await toolExecutor.pushBranch({
        branchName: task.shadowBranch,
        setUpstream: false,
      });

      if (!pushResponse.success) {
        console.warn(
          `[CHAT] Failed to push changes for task ${taskId}: ${pushResponse.message}`
        );
        // Don't throw here - commit succeeded even if push failed
      }

      console.log(
        `[CHAT] Successfully committed changes for task ${taskId} in firecracker mode`
      );
      return true;
    } catch (error) {
      console.error(
        `[CHAT] Error in firecracker mode git commit for task ${taskId}:`,
        error
      );
      // Don't throw here - we don't want git failures to break the chat flow
      return false;
    }
  }

<<<<<<< HEAD

  async getChatHistory(
    taskId: string, 
    options?: { 
      compact?: boolean; 
      model?: ModelType; 
      compactionConfig?: Partial<CompactionConfig> 
    }
  ): Promise<Message[]> {
=======
  async getChatHistory(taskId: string): Promise<Message[]> {
>>>>>>> c8549548
    const dbMessages = await prisma.chatMessage.findMany({
      where: { taskId },
      orderBy: [
        { sequence: "asc" }, // Primary ordering by sequence
        { createdAt: "asc" }, // Fallback ordering by timestamp
      ],
    });

    const messages: Message[] = dbMessages.map((msg) => ({
      id: msg.id,
      role: msg.role.toLowerCase() as Message["role"],
      content: msg.content,
      llmModel: msg.llmModel || undefined,
      createdAt: msg.createdAt.toISOString(),
      metadata: msg.metadata as MessageMetadata | undefined,
    }));

    // If compaction is not requested or disabled, return original messages
    if (!options?.compact || !config.compactionEnabled) {
      return messages;
    }

    const model = options.model || DEFAULT_MODEL;
    
    if (!wouldExceedContextLimit(systemPrompt, messages, model, config.compactionContextThreshold)) {
      console.log(`[CHAT] Context within limits for task ${taskId}, no compaction needed`);
      return messages;
    }

    console.log(`[CHAT] Context approaching limits for task ${taskId}, applying compaction`);
    
    // Apply compaction using configuration settings
    const compactionConfig: CompactionConfig = {
      ...MessageCompactor.getDefaultConfig(),
      strategy: config.compactionStrategy,
      preserveRecentCount: config.compactionPreserveRecentCount,
      maxToolResultLength: config.compactionMaxToolResultLength,
      summaryModel: config.compactionSummaryModel as ModelType,
      ...options.compactionConfig
    };

    try {
      // Apply compaction using configured strategy
      const compactionResult = await this.messageCompactor.compactMessages(
        messages,
        model,
        compactionConfig,
        taskId
      );

      console.log(`[CHAT] Compaction completed for task ${taskId}:`);
      console.log(`  - Original: ${compactionResult.originalCount} messages`);
      console.log(`  - Compacted: ${compactionResult.compactedCount} messages`);
      console.log(`  - Tokens saved: ${compactionResult.tokensSaved}`);
      console.log(`  - Strategy: ${compactionResult.strategy}`);

      // Log compaction event (could be extended to emit WebSocket event)
      const contextTokensAfter = estimateContextTokens(systemPrompt, compactionResult.compactedMessages, model);
      console.log(`  - Context tokens after compaction: ${contextTokensAfter}`);

      return compactionResult.compactedMessages;
    } catch (error) {
      console.error(`[CHAT] Compaction failed for task ${taskId}:`, error);
      // Fallback to sliding window compaction
      const fallbackConfig: CompactionConfig = {
        ...MessageCompactor.getDefaultConfig(),
        strategy: 'sliding-window',
        preserveRecentCount: 8 
      };
      
      try {
        const fallbackResult = await this.messageCompactor.compactMessages(
          messages,
          model,
          fallbackConfig,
          taskId
        );
        
        console.log(`[CHAT] Fallback compaction applied for task ${taskId}, kept ${fallbackResult.compactedCount} messages`);
        return fallbackResult.compactedMessages;
      } catch (fallbackError) {
        console.error(`[CHAT] Fallback compaction also failed for task ${taskId}:`, fallbackError);
        
        // Last resort - Keep only recent messages
        const recentCount = Math.min(10, messages.length);
        const recentMessages = messages.slice(-recentCount);
        console.log(`[CHAT] Using last resort: keeping only ${recentCount} recent messages for task ${taskId}`);
        return recentMessages;
      }
    }
  }

  async processUserMessage({
    taskId,
    userMessage,
    llmModel = DEFAULT_MODEL,
    enableTools = true,
    skipUserMessageSave = false,
    workspacePath,
    queue = false,
  }: {
    taskId: string;
    userMessage: string;
    llmModel?: ModelType;
    enableTools?: boolean;
    skipUserMessageSave?: boolean;
    workspacePath?: string;
    queue?: boolean;
  }) {
    if (queue) {
      if (this.activeStreams.has(taskId)) {
        console.log(
          `[CHAT] Queuing message for task ${taskId} (stream in progress)`
        );

        // Support only one queued message at a time for now, can extend to a list later
        // Override the existing queued message if it exists
        this.queuedMessages.set(taskId, {
          message: userMessage,
          model: llmModel,
          workspacePath,
        });
        return;
      }
    } else {
      // queue=false: interrupt any active stream and process immediately
      if (this.activeStreams.has(taskId)) {
        console.log(
          `[CHAT] Interrupting active stream for task ${taskId} due to new message`
        );
        await this.stopStream(taskId);

        // Override queued message if it exists
        if (this.queuedMessages.has(taskId)) {
          this.queuedMessages.delete(taskId);
        }

        // Cleanup time buffer
        await new Promise((resolve) => setTimeout(resolve, 100));
      }
    }

    // Save user message to database (unless skipped, e.g. on task initialization)
    if (!skipUserMessageSave) {
      await this.saveUserMessage(taskId, userMessage, llmModel);
    }

<<<<<<< HEAD
    // Get chat history for context with automatic compaction
    const history = await this.getChatHistory(taskId, {
      compact: true,
      model: llmModel
    });

    // Emit context statistics for the frontend progress bar
    const contextStats = this.messageCompactor.getContextStatistics(
      history,
      llmModel,
      systemPrompt
    );
    emitContextStatistics(contextStats, taskId);
=======
    const history = await this.getChatHistory(taskId);
>>>>>>> c8549548

    // Prepare messages for LLM (exclude the user message we just saved to avoid duplication)
    // Filter out tool messages since they're embedded in assistant messages as parts
    const messages: Message[] = history
      .slice(0, -1) // Remove the last message (the one we just saved)
      .filter((msg) => msg.role === "user" || msg.role === "assistant" || msg.role === "system")
      .concat([
        {
          id: randomUUID(),
          role: "user",
          content: userMessage,
          createdAt: new Date().toISOString(),
        },
      ]);

    console.log(
      `[CHAT] Processing message for task ${taskId} with ${messages.length} context messages`
    );
    console.log(
      `[CHAT] Using model: ${llmModel}, Tools enabled: ${enableTools}`
    );

    // Start streaming
    startStream();

    // Create AbortController for this stream
    const abortController = new AbortController();
    this.activeStreams.set(taskId, abortController);

    // Track structured assistant message parts in chronological order
    let assistantSequence: number | null = null;
    let assistantMessageId: string | null = null;
    const assistantParts: AssistantMessagePart[] = [];
    let usageMetadata: MessageMetadata["usage"];
    let finishReason: MessageMetadata["finishReason"];

    // Map to track tool call sequences as they're created
    const toolCallSequences = new Map<string, number>();

    try {
      for await (const chunk of this.llmService.createMessageStream(
        systemPrompt,
        messages,
        llmModel,
        enableTools,
        taskId, // Pass taskId to enable todo tool context
        workspacePath, // Pass workspace path for tool operations
        abortController.signal
      )) {
        // If a stop was requested, break out of the loop immediately
        if (this.stopRequested.has(taskId)) {
          console.log(`[CHAT] Stop requested during stream for task ${taskId}`);
          break;
        }

        // Emit the chunk directly to clients
        emitStreamChunk(chunk, taskId);

        // Handle text content chunks
        if (chunk.type === "content" && chunk.content) {
          // Add text part to assistant message
          const textPart: TextPart = {
            type: "text",
            text: chunk.content,
          };
          assistantParts.push(textPart);

          // Create assistant message on first content chunk
          if (assistantSequence === null) {
            assistantSequence = await this.getNextSequence(taskId);
            const assistantMsg = await this.saveAssistantMessage(
              taskId,
              chunk.content, // Still store some content for backward compatibility
              llmModel,
              assistantSequence,
              {
                isStreaming: true,
                parts: assistantParts,
              }
            );
            assistantMessageId = assistantMsg.id;
          } else {
            // Update existing assistant message with current parts
            if (assistantMessageId) {
              const fullContent = assistantParts
                .filter((part) => part.type === "text")
                .map((part) => (part as TextPart).text)
                .join("");

              await prisma.chatMessage.update({
                where: { id: assistantMessageId },
                data: {
                  content: fullContent,
                  metadata: {
                    isStreaming: true,
                    parts: assistantParts,
                    // eslint-disable-next-line @typescript-eslint/no-explicit-any
                  } as any,
                },
              });
            }
          }
        }

        // Handle tool calls
        if (chunk.type === "tool-call" && chunk.toolCall) {
          // Add tool call part to assistant message
          const toolCallPart: ToolCallPart = {
            type: "tool-call",
            toolCallId: chunk.toolCall.id,
            toolName: chunk.toolCall.name,
            args: chunk.toolCall.args,
          };
          assistantParts.push(toolCallPart);

          // Update assistant message with tool call part
          if (assistantMessageId) {
            const fullContent = assistantParts
              .filter((part) => part.type === "text")
              .map((part) => (part as TextPart).text)
              .join("");

            await prisma.chatMessage.update({
              where: { id: assistantMessageId },
              data: {
                content: fullContent,
                metadata: {
                  isStreaming: true,
                  parts: assistantParts,
                  // eslint-disable-next-line @typescript-eslint/no-explicit-any
                } as any,
              },
            });
          }

          // ALSO save separate tool message for backward compatibility and separate tool results
          const toolSequence = await this.getNextSequence(taskId);
          toolCallSequences.set(chunk.toolCall.id, toolSequence);

          await this.saveToolMessage(
            taskId,
            chunk.toolCall.name,
            chunk.toolCall.args,
            "Running...", // Placeholder content
            toolSequence,
            {
              tool: {
                name: chunk.toolCall.name,
                args: chunk.toolCall.args,
                status: "RUNNING",
                result: undefined,
              },
              isStreaming: true,
            }
          );

          console.log(
            `[TOOL_CALL] ${chunk.toolCall.name}:`,
            chunk.toolCall.args
          );
        }

        // Update tool results when they complete
        if (chunk.type === "tool-result" && chunk.toolResult) {
          // Add tool result part to assistant message
          const toolResultPart: ToolResultPart = {
            type: "tool-result",
            toolCallId: chunk.toolResult.id,
            toolName: "", // We'll need to find the tool name from the corresponding call
            result: chunk.toolResult.result,
          };

          // Find the corresponding tool call to get the tool name
          const correspondingCall = assistantParts.find(
            (part) =>
              part.type === "tool-call" &&
              part.toolCallId === chunk.toolResult!.id
          );
          if (correspondingCall && correspondingCall.type === "tool-call") {
            toolResultPart.toolName = correspondingCall.toolName;
          }

          assistantParts.push(toolResultPart);

          // Update assistant message with tool result part
          if (assistantMessageId) {
            const fullContent = assistantParts
              .filter((part) => part.type === "text")
              .map((part) => (part as TextPart).text)
              .join("");

            await prisma.chatMessage.update({
              where: { id: assistantMessageId },
              data: {
                content: fullContent,
                metadata: {
                  isStreaming: true,
                  parts: assistantParts,
                  // eslint-disable-next-line @typescript-eslint/no-explicit-any
                } as any,
              },
            });
          }

          const toolSequence = toolCallSequences.get(chunk.toolResult.id);
          if (toolSequence !== undefined) {
            // Find and update the tool message with the result
            const toolMessage = await prisma.chatMessage.findFirst({
              where: {
                taskId,
                sequence: toolSequence,
                role: "TOOL",
              },
            });

            if (toolMessage) {
              // Convert result to string for content field, keep object in metadata
              const resultString =
                typeof chunk.toolResult.result === "string"
                  ? chunk.toolResult.result
                  : JSON.stringify(chunk.toolResult.result);

              await prisma.chatMessage.update({
                where: { id: toolMessage.id },
                data: {
                  content: resultString,
                  metadata: {
                    // eslint-disable-next-line @typescript-eslint/no-explicit-any
                    ...(toolMessage.metadata as any),
                    tool: {
                      // eslint-disable-next-line @typescript-eslint/no-explicit-any
                      ...(toolMessage.metadata as any)?.tool,
                      status: "COMPLETED",
                      result: chunk.toolResult.result, // Keep as object for type safety
                    },
                    isStreaming: false,
                  },
                },
              });
            }
          }

          console.log(
            `[TOOL_RESULT] ${chunk.toolResult.id}:`,
            chunk.toolResult.result
          );
        }

        // Handle error chunks from LLM service
        if (chunk.type === "error") {
          console.error(
            `[CHAT] Received error chunk for task ${taskId}:`,
            chunk.error
          );
          finishReason = chunk.finishReason || "error";

          // Add error part to assistant message parts
          const errorPart: ErrorPart = {
            type: "error",
            error: chunk.error || "Unknown error occurred",
            finishReason: chunk.finishReason,
          };
          assistantParts.push(errorPart);

          // Update assistant message with error part if we have one
          if (assistantMessageId) {
            const fullContent = assistantParts
              .filter((part) => part.type === "text")
              .map((part) => (part as TextPart).text)
              .join("");

            await prisma.chatMessage.update({
              where: { id: assistantMessageId },
              data: {
                content: fullContent,
                metadata: {
                  isStreaming: false,
                  parts: assistantParts,
                  finishReason,
                  // eslint-disable-next-line @typescript-eslint/no-explicit-any
                } as any,
              },
            });
          }

          // Update task status to failed
          await updateTaskStatus(taskId, "FAILED", "CHAT");

          // Clean up stream tracking
          this.activeStreams.delete(taskId);
          this.stopRequested.delete(taskId);
          endStream(taskId);

          // Clear any queued messages (don't process them after error)
          this.clearQueuedMessage(taskId);

          // Exit the streaming loop
          break;
        }

        // Track usage information
        if (chunk.type === "usage" && chunk.usage) {
          usageMetadata = {
            promptTokens: chunk.usage.promptTokens,
            completionTokens: chunk.usage.completionTokens,
            totalTokens: chunk.usage.totalTokens,
          };
        }
      }

      // Check if stream was stopped early
      const wasStoppedEarly = this.stopRequested.has(taskId);

      // Update final assistant message with complete metadata
      if (assistantMessageId && usageMetadata) {
        const fullContent = assistantParts
          .filter((part) => part.type === "text")
          .map((part) => (part as TextPart).text)
          .join("");

        const finalMetadata: MessageMetadata = {
          usage: usageMetadata,
          finishReason,
          isStreaming: false,
          parts: assistantParts,
        };

        await prisma.chatMessage.update({
          where: { id: assistantMessageId },
          data: {
            content: fullContent,
            // eslint-disable-next-line @typescript-eslint/no-explicit-any
            metadata: finalMetadata as any,
            promptTokens: usageMetadata.promptTokens,
            completionTokens: usageMetadata.completionTokens,
            totalTokens: usageMetadata.totalTokens,
            finishReason: finishReason,
          },
        });
      }

      console.log(`[CHAT] Completed processing for task ${taskId}`);
      console.log(`[CHAT] Assistant parts: ${assistantParts.length}`);
      console.log(`[CHAT] Tool calls executed: ${toolCallSequences.size}`);

      // Update task status based on how stream ended
      if (wasStoppedEarly) {
        await updateTaskStatus(taskId, "STOPPED", "CHAT");
      } else {
        await updateTaskStatus(taskId, "COMPLETED", "CHAT");

        // Commit changes if there are any (only for successfully completed responses)
        try {
          const changesCommitted = await this.commitChangesIfAny(
            taskId,
            workspacePath
          );

          // Create PR if changes were committed
          if (changesCommitted && assistantMessageId) {
            await this.createPRIfNeeded(
              taskId,
              workspacePath,
              assistantMessageId
            );
          }
        } catch (error) {
          console.error(
            `[CHAT] Failed to commit changes for task ${taskId}:`,
            error
          );
          // Don't fail the entire response for git commit failures
        }
      }

      // Clean up stream tracking
      this.activeStreams.delete(taskId);
      this.stopRequested.delete(taskId);
      endStream(taskId);

      // Process any queued message
      await this.processQueuedMessage(taskId);
    } catch (error) {
      console.error("Error processing user message:", error);

      // Update task status to failed when stream processing fails
      await updateTaskStatus(taskId, "FAILED", "CHAT");

      // Emit error chunk
      emitStreamChunk(
        {
          type: "error",
          error:
            error instanceof Error ? error.message : "Unknown error occurred",
          finishReason: "error",
        },
        taskId
      );

      // Clean up stream tracking on error
      this.activeStreams.delete(taskId);
      this.stopRequested.delete(taskId);
      handleStreamError(error, taskId);

      await this.processQueuedMessage(taskId);
      throw error;
    }
  }

  private async processQueuedMessage(taskId: string): Promise<void> {
    const queuedMessage = this.queuedMessages.get(taskId);
    if (!queuedMessage) {
      return;
    }

    this.queuedMessages.delete(taskId);

    console.log(`[CHAT] Processing queued message for task ${taskId}`);

    try {
      await this.processUserMessage({
        taskId,
        userMessage: queuedMessage.message,
        llmModel: queuedMessage.model,
        enableTools: true,
        skipUserMessageSave: false,
        workspacePath: queuedMessage.workspacePath,
        queue: false,
      });
    } catch (error) {
      console.error(
        `[CHAT] Error processing queued message for task ${taskId}:`,
        error
      );
    }
  }

  getAvailableModels(): ModelType[] {
    return this.llmService.getAvailableModels();
  }

  getQueuedMessage(taskId: string): string | undefined {
    return this.queuedMessages.get(taskId)?.message;
  }

  clearQueuedMessage(taskId: string): void {
    this.queuedMessages.delete(taskId);
  }

  async stopStream(taskId: string): Promise<void> {
    // Mark stop requested so generator exits early
    this.stopRequested.add(taskId);

    console.log(`[CHAT] Stopping stream for task ${taskId}`);

    const abortController = this.activeStreams.get(taskId);
    if (abortController) {
      abortController.abort();
      this.activeStreams.delete(taskId);
      console.log(`[CHAT] Stream stopped for task ${taskId}`);
    }

    // Update task status to stopped when manually stopped by user
    await updateTaskStatus(taskId, "STOPPED", "CHAT");
  }

  async editUserMessage({
    taskId,
    messageId,
    newContent,
    newModel,
    workspacePath,
  }: {
    taskId: string;
    messageId: string;
    newContent: string;
    newModel: ModelType;
    workspacePath?: string;
  }): Promise<void> {
    console.log(`[CHAT] Editing user message ${messageId} in task ${taskId}`);

    // First, stop any active stream and clear queued messages
    if (this.activeStreams.has(taskId)) {
      await this.stopStream(taskId);
    }
    this.clearQueuedMessage(taskId);

    // Update the message in database
    await prisma.chatMessage.update({
      where: { id: messageId },
      data: {
        content: newContent,
        llmModel: newModel,
        editedAt: new Date(),
      },
    });

    // Get the sequence of the edited message
    const editedMessage = await prisma.chatMessage.findUnique({
      where: { id: messageId },
      select: { sequence: true },
    });

    if (!editedMessage) {
      throw new Error("Edited message not found");
    }

    // Delete all messages that come after the edited message
    await prisma.chatMessage.deleteMany({
      where: {
        taskId,
        sequence: {
          gt: editedMessage.sequence,
        },
      },
    });

    console.log(
      `[CHAT] Deleted messages after sequence ${editedMessage.sequence} in task ${taskId}`
    );

    // Get chat history up to the edited message
    const history = await this.getChatHistory(taskId);

    // Process the edited message as if it were a new message
    // Filter out tool messages and use the updated content
    const messages: Message[] = history
      .filter((msg) => msg.role === "user" || msg.role === "assistant")
      .map((msg) => {
        if (msg.id === messageId) {
          return {
            ...msg,
            content: newContent,
            llmModel: newModel,
          };
        }
        return msg;
      });

    console.log(
      `[CHAT] Re-processing from edited message with ${messages.length} context messages`
    );

    // Start streaming from the edited message
    await this.processUserMessage({
      taskId,
      userMessage: newContent,
      llmModel: newModel,
      enableTools: true,
      skipUserMessageSave: true, // Don't save again, already updated
      workspacePath,
      queue: false,
    });
  }
}<|MERGE_RESOLUTION|>--- conflicted
+++ resolved
@@ -12,12 +12,8 @@
 import { LLMService } from "./llm";
 import { systemPrompt } from "./prompt/system-prompt";
 import { GitManager } from "./services/git-manager";
-<<<<<<< HEAD
-import { MessageCompactor, CompactionConfig } from "./services/message-compactor";
-=======
 import { PRManager } from "./services/pr-manager";
 import { GitHubService } from "./github";
->>>>>>> c8549548
 import {
   emitStreamChunk,
   endStream,
@@ -27,23 +23,13 @@
 } from "./socket";
 import config from "./config";
 import { updateTaskStatus } from "./utils/task-status";
-<<<<<<< HEAD
-import { SidecarClient } from "./execution/remote/sidecar-client";
-import { wouldExceedContextLimit, estimateContextTokens } from "./utils/token-estimator";
-import { compactionCache } from "./services/compaction-cache";
-=======
 import { createToolExecutor } from "./execution";
->>>>>>> c8549548
 
 export const DEFAULT_MODEL: ModelType = "gpt-4o";
 
 export class ChatService {
   private llmService: LLMService;
-<<<<<<< HEAD
-  private messageCompactor: MessageCompactor;
-=======
   private githubService: GitHubService;
->>>>>>> c8549548
   private activeStreams: Map<string, AbortController> = new Map();
   private stopRequested: Set<string> = new Set();
   private queuedMessages: Map<
@@ -53,11 +39,7 @@
 
   constructor() {
     this.llmService = new LLMService();
-<<<<<<< HEAD
-    this.messageCompactor = new MessageCompactor();
-=======
     this.githubService = new GitHubService();
->>>>>>> c8549548
   }
 
   private async getNextSequence(taskId: string): Promise<number> {
@@ -402,19 +384,7 @@
     }
   }
 
-<<<<<<< HEAD
-
-  async getChatHistory(
-    taskId: string, 
-    options?: { 
-      compact?: boolean; 
-      model?: ModelType; 
-      compactionConfig?: Partial<CompactionConfig> 
-    }
-  ): Promise<Message[]> {
-=======
   async getChatHistory(taskId: string): Promise<Message[]> {
->>>>>>> c8549548
     const dbMessages = await prisma.chatMessage.findMany({
       where: { taskId },
       orderBy: [
@@ -562,23 +532,7 @@
       await this.saveUserMessage(taskId, userMessage, llmModel);
     }
 
-<<<<<<< HEAD
-    // Get chat history for context with automatic compaction
-    const history = await this.getChatHistory(taskId, {
-      compact: true,
-      model: llmModel
-    });
-
-    // Emit context statistics for the frontend progress bar
-    const contextStats = this.messageCompactor.getContextStatistics(
-      history,
-      llmModel,
-      systemPrompt
-    );
-    emitContextStatistics(contextStats, taskId);
-=======
     const history = await this.getChatHistory(taskId);
->>>>>>> c8549548
 
     // Prepare messages for LLM (exclude the user message we just saved to avoid duplication)
     // Filter out tool messages since they're embedded in assistant messages as parts
