import { router as IndexingRouter } from "@/indexing/index";
import { prisma } from "@repo/db";
import { ModelInfos, AvailableModels, ModelType } from "@repo/types";
import cors from "cors";
import express from "express";
import http from "http";
import { z } from "zod";
import { ChatService } from "./ai/chat";
import { TaskInitializationEngine } from "./initialization";
import { errorHandler } from "./middleware/error-handler";
import { createSocketServer } from "./socket";
import { getGitHubAccessToken } from "./github/auth/account-service";
import { updateTaskStatus } from "./utils/task-status";
import { createWorkspaceManager } from "./execution";
import { filesRouter } from "./file-routes";
import { parseApiKeysFromCookies } from "./utils/cookie-parser";
import { handleGitHubWebhook } from "./webhooks/github-webhook";

const app = express();
export const chatService = new ChatService();
const initializationEngine = new TaskInitializationEngine();

const initiateTaskSchema = z.object({
  message: z.string().min(1, "Message is required"),
  model: z.enum(Object.values(AvailableModels) as [string, ...string[]], {
    errorMap: () => ({ message: "Invalid model type" }),
  }),
  userId: z.string().min(1, "User ID is required"),
});

const socketIOServer = http.createServer(app);
createSocketServer(socketIOServer);

app.use(
  cors({
    origin: "http://localhost:3000",
    credentials: true,
  })
);

// Special raw body handling for webhook endpoints (before JSON parsing)
app.use("/api/webhooks", express.raw({ type: "application/json" }));

app.use(express.json());

/* ROUTES */
app.get("/", (_req, res) => {
  res.send("<h1>Hello world</h1>");
});

app.get("/health", (_req, res) => {
  res
    .status(200)
    .json({ status: "healthy", timestamp: new Date().toISOString() });
});

// Indexing routes
app.use("/api/indexing", IndexingRouter);

// Files routes
app.use("/api/tasks", filesRouter);

<<<<<<< HEAD
// Settings routes
=======
// GitHub webhook endpoint
app.post("/api/webhooks/github/pull-request", handleGitHubWebhook);
>>>>>>> 7836dbbb

// Get task details
app.get("/api/tasks/:taskId", async (req, res) => {
  try {
    const { taskId } = req.params;
    const task = await prisma.task.findUnique({
      where: { id: taskId },
      include: {
        user: {
          select: { id: true, name: true, email: true },
        },
      },
    });

    if (!task) {
      return res.status(404).json({ error: "Task not found" });
    }

    res.json(task);
  } catch (error) {
    console.error("Error fetching task:", error);
    res.status(500).json({ error: "Failed to fetch task" });
  }
});

// Initiate task with agent using new initialization system
app.post("/api/tasks/:taskId/initiate", async (req, res) => {
  try {
    console.log("RECEIVED TASK INITIATE REQUEST: /api/tasks/:taskId/initiate");
    const { taskId } = req.params;

    // Validate request body with Zod
    const validation = initiateTaskSchema.safeParse(req.body);
    if (!validation.success) {
      return res.status(400).json({
        error: "Validation failed",
        details: validation.error.issues.map((issue) => ({
          field: issue.path.join("."),
          message: issue.message,
        })),
      });
    }

    const { message, model, userId } = validation.data;

    // Verify task exists
    const task = await prisma.task.findUnique({
      where: { id: taskId },
    });

    if (!task) {
      return res.status(404).json({ error: "Task not found" });
    }

    console.log(
      `[TASK_INITIATE] Starting task ${taskId}: ${task.repoUrl}:${task.baseBranch || "unknown"}`
    );

    try {
      const githubAccessToken = await getGitHubAccessToken(userId);

      if (!githubAccessToken) {
        console.error(
          `[TASK_INITIATE] No GitHub access token found for user ${userId}`
        );

        await updateTaskStatus(taskId, "FAILED", "INIT");

        return res.status(400).json({
          error: "GitHub access token required",
          details: "Please connect your GitHub account to clone repositories",
        });
      }

      await updateTaskStatus(taskId, "INITIALIZING", "INIT");

      const initSteps = initializationEngine.getDefaultStepsForTask();
      await initializationEngine.initializeTask(taskId, initSteps, userId);

      // Get updated task with workspace info
      const updatedTask = await prisma.task.findUnique({
        where: { id: taskId },
        select: { workspacePath: true },
      });

      // Update task status to running
      await updateTaskStatus(taskId, "RUNNING", "INIT");

      console.log(`[TASK_INITIATE] Successfully initialized task ${taskId}`);

      // Process the message with the agent using the task workspace
      // Skip saving user message since it's already saved in the server action

      const userApiKeys = parseApiKeysFromCookies(req.headers.cookie);
      const modelProvider = model.includes("claude") ? "anthropic" : "openai";
      if (!userApiKeys[modelProvider]) {
        const providerName =
          modelProvider === "anthropic" ? "Anthropic" : "OpenAI";
        return res.status(400).json({
          error: `${providerName} API key required`,
          details: `Please configure your ${providerName} API key in settings to use ${model}.`,
        });
      }

      console.log("\n\n[TASK_INITIATE] PROCESSING USER MESSAGE\n\n");

      await chatService.processUserMessage({
        taskId,
        userMessage: message,
        llmModel: model as ModelType,
        userApiKeys,
        enableTools: true,
        skipUserMessageSave: true,
        workspacePath: updatedTask?.workspacePath || undefined,
      });

      res.json({
        success: true,
        message: "Task initiated successfully",
      });
    } catch (initError) {
      console.error(
        `[TASK_INITIATE] Initialization failed for task ${taskId}:`,
        initError
      );

      await updateTaskStatus(taskId, "FAILED", "INIT");

      if (
        initError instanceof Error &&
        (initError.message.includes("authentication") ||
          initError.message.includes("access token") ||
          initError.message.includes("refresh"))
      ) {
        return res.status(401).json({
          error: "GitHub authentication failed",
          details: "Please reconnect your GitHub account and try again",
        });
      }

      return res.status(500).json({
        error: "Task initialization failed",
        details:
          initError instanceof Error ? initError.message : "Unknown error",
      });
    }
  } catch (error) {
    console.error("Error initiating task:", error);
    res.status(500).json({ error: "Failed to initiate task" });
  }
});

// Get available models
app.get("/api/models", async (req, res) => {
  try {
    const userApiKeys = parseApiKeysFromCookies(req.headers.cookie);
    const availableModels = chatService.getAvailableModels(userApiKeys);
    const modelsWithInfo = availableModels.map((modelId) => ({
      ...ModelInfos[modelId],
      id: modelId,
    }));

    res.json({ models: modelsWithInfo });
  } catch (error) {
    console.error("Error fetching models:", error);
    res.status(500).json({ error: "Failed to fetch models" });
  }
});

// Get chat messages for a task
app.get("/api/tasks/:taskId/messages", async (req, res) => {
  try {
    const { taskId } = req.params;
    const messages = await chatService.getChatHistory(taskId);
    res.json({ messages });
  } catch (error) {
    console.error("Error fetching messages:", error);
    res.status(500).json({ error: "Failed to fetch messages" });
  }
});

// Cleanup workspace for a task
app.delete("/api/tasks/:taskId/cleanup", async (req, res) => {
  try {
    const { taskId } = req.params;

    console.log(`[TASK_CLEANUP] Starting cleanup for task ${taskId}`);

    // Verify task exists and get current status
    const task = await prisma.task.findUnique({
      where: { id: taskId },
      select: {
        id: true,
        status: true,
        workspacePath: true,
        workspaceCleanedUp: true,
        repoUrl: true,
      },
    });

    if (!task) {
      console.warn(`[TASK_CLEANUP] Task ${taskId} not found`);
      return res.status(404).json({
        success: false,
        error: "Task not found",
      });
    }

    // Check if already cleaned up
    if (task.workspaceCleanedUp) {
      console.log(`[TASK_CLEANUP] Task ${taskId} workspace already cleaned up`);
      return res.json({
        success: true,
        message: "Workspace already cleaned up",
        alreadyCleanedUp: true,
        task: {
          id: taskId,
          status: task.status,
          workspaceCleanedUp: true,
        },
      });
    }

    // Create workspace manager using abstraction layer
    const workspaceManager = createWorkspaceManager();

    console.log(
      `[TASK_CLEANUP] Cleaning up workspace for task ${taskId} using ${workspaceManager.isRemote() ? "remote" : "local"} mode`
    );

    // Perform cleanup
    const cleanupResult = await workspaceManager.cleanupWorkspace(taskId);

    if (!cleanupResult.success) {
      console.error(
        `[TASK_CLEANUP] Cleanup failed for task ${taskId}:`,
        cleanupResult.message
      );
      return res.status(500).json({
        success: false,
        error: "Workspace cleanup failed",
        details: cleanupResult.message,
      });
    }

    // Update task to mark workspace as cleaned up
    await prisma.task.update({
      where: { id: taskId },
      data: { workspaceCleanedUp: true },
    });

    console.log(
      `[TASK_CLEANUP] Successfully cleaned up workspace for task ${taskId}`
    );

    res.json({
      success: true,
      message: cleanupResult.message,
      task: {
        id: taskId,
        status: task.status,
        workspaceCleanedUp: true,
      },
      cleanupDetails: {
        mode: workspaceManager.isRemote() ? "remote" : "local",
        workspacePath: task.workspacePath,
      },
    });
  } catch (error) {
    console.error(
      `[TASK_CLEANUP] Error cleaning up task ${req.params.taskId}:`,
      error
    );
    res.status(500).json({
      success: false,
      error: "Failed to cleanup task",
      details: error instanceof Error ? error.message : "Unknown error",
    });
  }
});

// Create PR for a task
app.post("/api/tasks/:taskId/pull-request", async (req, res) => {
  try {
    const { taskId } = req.params;
    const { userId } = req.body;

    console.log(`[PR_CREATION] Creating PR for task ${taskId}`);

    const task = await prisma.task.findUnique({
      where: { id: taskId },
      select: {
        id: true,
        userId: true,
        repoFullName: true,
        shadowBranch: true,
        baseBranch: true,
        title: true,
        status: true,
        repoUrl: true,
        pullRequestNumber: true,
        workspacePath: true,
      },
    });

    if (!task) {
      console.warn(`[PR_CREATION] Task ${taskId} not found`);
      return res.status(404).json({
        success: false,
        error: "Task not found",
      });
    }

    if (task.userId !== userId) {
      console.warn(`[PR_CREATION] User ${userId} does not own task ${taskId}`);
      return res.status(403).json({
        success: false,
        error: "Unauthorized",
      });
    }

    if (task.pullRequestNumber) {
      console.log(
        `[PR_CREATION] Task ${taskId} already has PR #${task.pullRequestNumber}`
      );
      return res.json({
        success: true,
        prNumber: task.pullRequestNumber,
        prUrl: `${task.repoUrl}/pull/${task.pullRequestNumber}`,
        message: "Pull request already exists",
      });
    }

    // Find the most recent assistant message for this task
    const latestAssistantMessage = await prisma.chatMessage.findFirst({
      where: {
        taskId,
        role: "ASSISTANT",
      },
      orderBy: {
        sequence: "desc",
      },
      select: {
        id: true,
      },
    });

    if (!latestAssistantMessage) {
      console.warn(
        `[PR_CREATION] No assistant messages found for task ${taskId}`
      );
      return res.status(400).json({
        success: false,
        error:
          "No assistant messages found. Cannot create PR without agent responses.",
      });
    }

    const userApiKeys = parseApiKeysFromCookies(req.headers.cookie || "");

    await chatService.createPRIfNeeded(
      taskId,
      task.workspacePath || undefined,
      latestAssistantMessage.id,
      userApiKeys
    );

    const updatedTask = await prisma.task.findUnique({
      where: { id: taskId },
      select: {
        pullRequestNumber: true,
        repoUrl: true,
      },
    });

    if (!updatedTask?.pullRequestNumber) {
      throw new Error("PR creation completed but no PR number found");
    }

    console.log(
      `[PR_CREATION] Successfully created PR #${updatedTask.pullRequestNumber} for task ${taskId}`
    );

    res.json({
      success: true,
      prNumber: updatedTask.pullRequestNumber,
      prUrl: `${updatedTask.repoUrl}/pull/${updatedTask.pullRequestNumber}`,
      messageId: latestAssistantMessage.id,
    });
  } catch (error) {
    console.error(
      `[PR_CREATION] Error creating PR for task ${req.params.taskId}:`,
      error
    );
    res.status(500).json({
      success: false,
      error: "Failed to create pull request",
      details: error instanceof Error ? error.message : "Unknown error",
    });
  }
});

app.use(errorHandler);

export { app, socketIOServer };<|MERGE_RESOLUTION|>--- conflicted
+++ resolved
@@ -60,12 +60,8 @@
 // Files routes
 app.use("/api/tasks", filesRouter);
 
-<<<<<<< HEAD
-// Settings routes
-=======
 // GitHub webhook endpoint
 app.post("/api/webhooks/github/pull-request", handleGitHubWebhook);
->>>>>>> 7836dbbb
 
 // Get task details
 app.get("/api/tasks/:taskId", async (req, res) => {
