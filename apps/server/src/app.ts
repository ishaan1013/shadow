--- conflicted
+++ resolved
@@ -257,7 +257,6 @@
   }
 });
 
-<<<<<<< HEAD
 // Validate API keys
 app.post("/api/validate-keys", async (req, res) => {
   try {
@@ -303,8 +302,6 @@
   }
 });
 
-=======
->>>>>>> 3bd34b82
 // Get chat messages for a task
 app.get("/api/tasks/:taskId/messages", async (req, res) => {
   try {
