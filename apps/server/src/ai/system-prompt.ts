--- conflicted
+++ resolved
@@ -1,9 +1,5 @@
 import { TOOL_GUIDANCE } from "./tools/prompts/tools-prompt";
 import { prisma } from "@repo/db";
-<<<<<<< HEAD
-import { runDeepWiki } from "../indexing/deepwiki/core";
-=======
->>>>>>> 0862a8f5
 
 const IDENTITY_AND_CAPABILITIES = `You are an AI coding assistant working within Shadow, an autonomous coding platform. You operate in an isolated microVM with full system access to complete long-running coding tasks. Your environment is streamed live to a user who can observe, interrupt, or provide guidance at any time.
 
@@ -179,15 +175,9 @@
 </completion>`;
 
 /**
-<<<<<<< HEAD
- * Ensure deep wiki exists for task and return its content
- */
-async function ensureAndGetDeepWikiContent(taskId: string): Promise<string> {
-=======
  * Get existing deep wiki content for a task (never generates - that's done during initialization)
  */
 async function getExistingDeepWikiContent(taskId: string): Promise<string> {
->>>>>>> 0862a8f5
   if (!taskId) return "";
 
   try {
@@ -216,33 +206,7 @@
       }
     }
 
-<<<<<<< HEAD
-    // If still no codebase understanding and we have workspace path, generate it
-    if (!codebaseUnderstanding && task.workspacePath) {
-      console.log(`[DEEP_WIKI] Generating deep wiki for ${task.repoFullName}`);
-      await runDeepWiki(
-        task.workspacePath,
-        taskId,
-        task.repoFullName,
-        task.repoUrl,
-        task.userId,
-        {
-          concurrency: 12,
-          model: "gpt-4o",
-          modelMini: "gpt-4o-mini",
-        }
-      );
-      
-      // Fetch the newly created understanding
-      codebaseUnderstanding = await prisma.codebaseUnderstanding.findUnique({
-        where: { repoFullName: task.repoFullName },
-      });
-    }
-
-    // Extract content
-=======
     // Extract content if available (never generate - that happens during initialization)
->>>>>>> 0862a8f5
     if (codebaseUnderstanding?.content) {
       const content = codebaseUnderstanding.content as any;
       const rootSummary = content.rootSummary || "";
@@ -262,31 +226,15 @@
 
     return "";
   } catch (error) {
-<<<<<<< HEAD
-    console.error(`[DEEP_WIKI] Error ensuring deep wiki content:`, error);
-=======
     console.error(`[DEEP_WIKI] Error retrieving deep wiki content:`, error);
->>>>>>> 0862a8f5
     return "";
   }
 }
 
 /**
-<<<<<<< HEAD
- * Generate system prompt with deep wiki content (always try to include)
- */
-export async function getSystemPrompt(taskId?: string): Promise<string> {
-  let deepWikiContent = "";
-  
-  if (taskId) {
-    deepWikiContent = await ensureAndGetDeepWikiContent(taskId);
-  }
-  
-=======
  * Generate clean system prompt (without deep wiki content)
  */
 export async function getSystemPrompt(): Promise<string> {
->>>>>>> 0862a8f5
   return `${IDENTITY_AND_CAPABILITIES}
 
 ${ENVIRONMENT_CONTEXT}
@@ -307,9 +255,6 @@
 
 ${LONG_RUNNING_OPTIMIZATIONS}
 
-<<<<<<< HEAD
-${COMPLETION_PROTOCOL}${deepWikiContent}`;
-=======
 ${COMPLETION_PROTOCOL}`;
 }
 
@@ -319,7 +264,6 @@
 export async function getDeepWikiMessage(taskId: string): Promise<string | null> {
   const deepWikiContent = await getExistingDeepWikiContent(taskId);
   return deepWikiContent || null;
->>>>>>> 0862a8f5
 }
 
 // Backward compatibility - default system prompt without deep wiki
