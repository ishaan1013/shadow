--- conflicted
+++ resolved
@@ -46,13 +46,9 @@
   };
   const validation = createTaskSchema.safeParse(rawData);
   if (!validation.success) {
-<<<<<<< HEAD
-    const errorMessage = validation.error.errors
-      .map((err) => err.message)
+    const errorMessage = validation.error.issues
+      .map((err: ZodIssue) => err.message)
       .join(", ");
-=======
-    const errorMessage = validation.error.issues.map((err: ZodIssue) => err.message).join(", ");
->>>>>>> f2517a54
     throw new Error(`Validation failed: ${errorMessage}`);
   }
 
