--- conflicted
+++ resolved
@@ -38,6 +38,10 @@
     updateUserSettings.mutate({ autoPullRequest: checked });
   };
 
+  const handleMemoriesEnabledToggle = (checked: boolean) => {
+    updateUserSettings.mutate({ memoriesEnabled: checked });
+  };
+
   return (
     <div className="flex w-full flex-col gap-6">
       {isLoadingSession ? (
@@ -68,13 +72,6 @@
                 </span>
               </div>
             </div>
-<<<<<<< HEAD
-          </div>
-
-
-          <div className="flex w-full pt-2">
-=======
->>>>>>> 7836dbbb
             <Button
               variant="destructive"
               onClick={() => {
@@ -104,6 +101,20 @@
                 disabled={isLoadingSettings || updateUserSettings.isPending}
               />
             </div>
+            <div className="flex items-center justify-between">
+              <label htmlFor="auto-pr" className="flex flex-col gap-0">
+                <div className="text-sm font-normal">Enable Memories</div>
+                <div className="text-muted-foreground text-[11px]">
+                  Allow the agent to manage long-term memories (by repository)
+                </div>
+              </label>
+              <Checkbox
+                id="memories-enabled"
+                checked={userSettings?.memoriesEnabled ?? false}
+                onCheckedChange={handleMemoriesEnabledToggle}
+                disabled={isLoadingSettings || updateUserSettings.isPending}
+              />
+            </div>
           </div>
         </>
       )}
