import { ModelInfos, ModelType } from "@repo/types";
import { useEffect, useState } from "react";
import { useModal } from "@/components/layout/modal-context";
import {
  Popover,
  PopoverContent,
  PopoverTrigger,
} from "@/components/ui/popover";
import {
  Tooltip,
  TooltipContent,
  TooltipTrigger,
} from "@/components/ui/tooltip";
import { Button } from "@/components/ui/button";
import { Box, Layers, Square } from "lucide-react";
import { useModels } from "@/hooks/use-models";
<<<<<<< HEAD
import { useApiKeys, useApiKeyValidation } from "@/hooks/use-api-keys";
=======
>>>>>>> 0f383616

export function ModelSelector({
  isHome,
  selectedModel,
  handleSelectModel,
}: {
  isHome?: boolean;
  selectedModel: ModelType | null;
  handleSelectModel: (model: ModelType | null) => void;
}) {
  const [isModelSelectorOpen, setIsModelSelectorOpen] = useState(false);
  const { openSettingsModal } = useModal();

  const { data: availableModels = [] } = useModels();
<<<<<<< HEAD
  const { data: apiKeys } = useApiKeys();
  const { data: validationState } = useApiKeyValidation();

  // Filter models based on valid API keys only
  const filteredModels = availableModels.filter((model) => {
    const provider = getModelProvider(model.id as ModelType);
    
    // Check if we have a valid API key for this provider
    const hasKey = !!apiKeys?.[provider];
    const isValid = validationState?.[provider]?.isValid === true;
    
    return hasKey && isValid;
  });
=======
>>>>>>> 0f383616

  useEffect(() => {
    const handleKeyDown = (event: KeyboardEvent) => {
      if (event.key === "." && (event.metaKey || event.ctrlKey)) {
        event.preventDefault();
        setIsModelSelectorOpen((prev) => !prev);
      }
    };

    window.addEventListener("keydown", handleKeyDown);
    return () => window.removeEventListener("keydown", handleKeyDown);
  }, []);

  return (
    <Popover open={isModelSelectorOpen} onOpenChange={setIsModelSelectorOpen}>
      <Tooltip>
        <TooltipTrigger asChild>
          <PopoverTrigger asChild>
            <Button
              size="sm"
              variant="ghost"
              className="text-muted-foreground hover:bg-accent px-2 font-normal"
            >
              {isHome && <Layers className="size-4" />}
              <span>
                {selectedModel
                  ? ModelInfos[selectedModel].name
                  : "No Model Selected"}
              </span>
            </Button>
          </PopoverTrigger>
        </TooltipTrigger>
        {!isModelSelectorOpen && (
          <TooltipContent side="top" align="start" shortcut="⌘.">
            Model Selector
          </TooltipContent>
        )}
      </Tooltip>
      <PopoverContent
        align="start"
        className="flex flex-col gap-0.5 overflow-hidden rounded-lg p-0"
      >
        <div className="flex flex-col gap-0.5 rounded-lg p-1.5">
          {availableModels.length > 0 ? (
            availableModels.map((model) => (
              <Button
                key={model.id}
                size="sm"
                variant="ghost"
                className="hover:bg-accent justify-start font-normal"
                onClick={() => handleSelectModel(model.id as ModelType)}
              >
                <Square className="size-4" />
                {model.name}
              </Button>
            ))
          ) : (
            <div className="text-muted-foreground p-2 text-left text-sm">
              No models available. Configure and validate your API keys to begin using
              Shadow.
            </div>
          )}
        </div>
        <button
          className="hover:bg-sidebar-accent flex h-9 w-full cursor-pointer items-center gap-2 border-t px-3 text-sm transition-colors"
          onClick={() => {
            setIsModelSelectorOpen(false);
            openSettingsModal("models");
          }}
        >
          <Box className="size-4" />
          <span>Manage API Keys</span>
        </button>
      </PopoverContent>
    </Popover>
  );
}<|MERGE_RESOLUTION|>--- conflicted
+++ resolved
@@ -1,4 +1,4 @@
-import { ModelInfos, ModelType } from "@repo/types";
+import { ModelInfos, ModelType, getModelProvider } from "@repo/types";
 import { useEffect, useState } from "react";
 import { useModal } from "@/components/layout/modal-context";
 import {
@@ -14,10 +14,7 @@
 import { Button } from "@/components/ui/button";
 import { Box, Layers, Square } from "lucide-react";
 import { useModels } from "@/hooks/use-models";
-<<<<<<< HEAD
 import { useApiKeys, useApiKeyValidation } from "@/hooks/use-api-keys";
-=======
->>>>>>> 0f383616
 
 export function ModelSelector({
   isHome,
@@ -32,22 +29,19 @@
   const { openSettingsModal } = useModal();
 
   const { data: availableModels = [] } = useModels();
-<<<<<<< HEAD
   const { data: apiKeys } = useApiKeys();
   const { data: validationState } = useApiKeyValidation();
 
   // Filter models based on valid API keys only
   const filteredModels = availableModels.filter((model) => {
     const provider = getModelProvider(model.id as ModelType);
-    
+
     // Check if we have a valid API key for this provider
     const hasKey = !!apiKeys?.[provider];
     const isValid = validationState?.[provider]?.isValid === true;
-    
+
     return hasKey && isValid;
   });
-=======
->>>>>>> 0f383616
 
   useEffect(() => {
     const handleKeyDown = (event: KeyboardEvent) => {
@@ -91,8 +85,8 @@
         className="flex flex-col gap-0.5 overflow-hidden rounded-lg p-0"
       >
         <div className="flex flex-col gap-0.5 rounded-lg p-1.5">
-          {availableModels.length > 0 ? (
-            availableModels.map((model) => (
+          {filteredModels.length > 0 ? (
+            filteredModels.map((model) => (
               <Button
                 key={model.id}
                 size="sm"
@@ -106,8 +100,8 @@
             ))
           ) : (
             <div className="text-muted-foreground p-2 text-left text-sm">
-              No models available. Configure and validate your API keys to begin using
-              Shadow.
+              No models available. Configure and validate your API keys to begin
+              using Shadow.
             </div>
           )}
         </div>
