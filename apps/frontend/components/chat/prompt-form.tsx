--- conflicted
+++ resolved
@@ -50,12 +50,10 @@
   const [branch, setBranch] = useState<{
     name: string;
     commitSha: string;
-<<<<<<< HEAD
-  } | null>(null);
+  } | null>(initialGitCookieState?.branch || null);
+
   const [queue, setQueue] = useState(false);
-=======
-  } | null>(initialGitCookieState?.branch || null);
->>>>>>> 26217994
+
   const [isPending, startTransition] = useTransition();
 
   const queryClient = useQueryClient();
