"use client";

import "./messages.css";
import { Button } from "@/components/ui/button";
import { Textarea } from "@/components/ui/textarea";
<<<<<<< HEAD
import { useModels } from "@/hooks/use-models";
import { useApiKeys } from "@/hooks/use-api-keys";
import { createTask } from "@/lib/actions/create-task";
import { cn } from "@/lib/utils";
import { AvailableModels, ModelInfos, type ModelType, getModelProvider } from "@repo/types";
=======
import { createTask } from "@/lib/actions/create-task";
import { cn } from "@/lib/utils";
import { AvailableModels, ModelType } from "@repo/types";
>>>>>>> 90fd80ce
import { useQueryClient } from "@tanstack/react-query";
import {
  ArrowUp,
  GitBranchPlus,
  ListEnd,
  Loader2,
  MessageCircle,
  MessageCircleX,
  Square,
  X,
} from "lucide-react";
import { redirect, useParams } from "next/navigation";
import {
  useEffect,
  useRef,
  useState,
  useTransition,
  useMemo,
  useCallback,
} from "react";
import { toast } from "sonner";
import { GithubConnection } from "./github";
import type { FilteredRepository as Repository } from "@/lib/github/types";
import { Tooltip, TooltipContent, TooltipTrigger } from "../ui/tooltip";
import { QueuedMessage } from "./queued-message";
import { ModelSelector } from "./model-selector";

export function PromptForm({
  onSubmit,
  onStopStream,
  isStreaming = false,
  isHome = false,
  onFocus,
  onBlur,
  initialGitCookieState,
}: {
  onSubmit?: (message: string, model: ModelType, queue: boolean) => void;
  onStopStream?: () => void;
  isStreaming?: boolean;
  isHome?: boolean;
  onFocus?: () => void;
  onBlur?: () => void;
  initialGitCookieState?: {
    repo: Repository | null;
    branch: { name: string; commitSha: string } | null;
  } | null;
}) {
  const { taskId } = useParams<{ taskId: string }>();

  const [message, setMessage] = useState("");
  const textareaRef = useRef<HTMLTextAreaElement>(null);
  const [selectedModel, setSelectedModel] = useState<ModelType>(
    AvailableModels.GPT_4O
  );

  const [repo, setRepo] = useState<Repository | null>(
    initialGitCookieState?.repo || null
  );
  const [branch, setBranch] = useState<{
    name: string;
    commitSha: string;
  } | null>(initialGitCookieState?.branch || null);

  const [isPending, startTransition] = useTransition();

  const queryClient = useQueryClient();
<<<<<<< HEAD
  const { data: availableModels = [] } = useModels();
  const { data: apiKeys } = useApiKeys();

  // Filter models based on available API keys
  const filteredModels = availableModels.filter((model) => {
    const provider = getModelProvider(model.id as ModelType);
    if (provider === "openai") {
      return !!(apiKeys?.openai);
    }
    if (provider === "anthropic") {
      return !!(apiKeys?.anthropic);
    }
    return true;
  });

  // Check if no API keys are configured
  const hasNoApiKeys = !apiKeys?.openai && !apiKeys?.anthropic;
=======
>>>>>>> 90fd80ce

  const [isMessageOptionsOpen, setIsMessageOptionsOpen] = useState(false);
  const [isGithubConnectionOpen, setIsGithubConnectionOpen] = useState(false);

  const messageOptions = useMemo(() => {
    const queueAction = () => {
      console.log("queue");
      onSubmit?.(message, selectedModel, true);
      queryClient.setQueryData(["queued-message", taskId], message);
      setMessage("");
    };

    const sendAction = () => {
      console.log("send");
      onSubmit?.(message, selectedModel, false);
      setMessage("");
    };

    const stackPRAction = (queue: boolean) => () => {
      console.log("stack-pr (NOT IMPLEMENTED)");
      onSubmit?.(message, selectedModel, queue);
      setMessage("");
    };

    return isStreaming
      ? [
          {
            id: "queue",
            icon: ListEnd,
            label: "Queue Message",
            action: queueAction,
            shortcut: {
              key: "Enter",
              meta: false,
              ctrl: false,
              alt: false,
              shift: false,
            },
          },
          {
            id: "send",
            icon: MessageCircleX,
            label: "Stop & Send",
            action: sendAction,
            shortcut: {
              key: "Enter",
              meta: true,
              ctrl: false,
              alt: false,
              shift: false,
            },
          },
          {
            id: "stack-pr",
            icon: GitBranchPlus,
            label: "Queue Stacked PR",
            action: stackPRAction(true),
            shortcut: {
              key: "Enter",
              meta: false,
              ctrl: false,
              alt: true,
              shift: false,
            },
          },
        ]
      : [
          {
            id: "send",
            icon: MessageCircle,
            label: "Send Message",
            action: sendAction,
            shortcut: {
              key: "Enter",
              meta: false,
              ctrl: false,
              alt: false,
              shift: false,
            },
          },
          {
            id: "stack-pr",
            icon: GitBranchPlus,
            label: "Create Stacked PR",
            action: stackPRAction(false),
            shortcut: {
              key: "Enter",
              meta: false,
              ctrl: false,
              alt: true,
              shift: false,
            },
          },
        ];
  }, [isStreaming, onSubmit, message, selectedModel, queryClient, taskId]);

  const formatShortcut = useCallback(
    (shortcut: {
      key: string;
      meta: boolean;
      ctrl: boolean;
      alt: boolean;
      shift: boolean;
    }) => {
      const modifiers = [];
      if (shortcut.meta) modifiers.push("⌘");
      if (shortcut.ctrl) modifiers.push("⌃");
      if (shortcut.alt) modifiers.push("⌥");
      if (shortcut.shift) modifiers.push("⇧");

      const keyDisplay = shortcut.key === "Enter" ? "⏎" : shortcut.key;
      return modifiers.length > 0
        ? `${modifiers.join("")}${keyDisplay}`
        : keyDisplay;
    },
    []
  );

  // Submission handling for home page
  const handleSubmit = useCallback(
    (e: React.FormEvent) => {
      e.preventDefault();
      if (!selectedModel || !isHome || !repo || !branch || !message.trim()) {
        return;
      }

      const completeRepoUrl = `https://github.com/${repo.full_name}`;

      const formData = new FormData();
      formData.append("message", message);
      formData.append("model", selectedModel);
      formData.append("repoUrl", completeRepoUrl);
      formData.append("repoFullName", repo.full_name);
      formData.append("baseBranch", branch.name);
      formData.append("baseCommitSha", branch.commitSha);

      startTransition(async () => {
        let taskId: string | null = null;
        try {
          taskId = await createTask(formData);
        } catch (error) {
          toast.error("Failed to create task", {
            description:
              error instanceof Error ? error.message : "Unknown error",
          });
        }
        if (taskId) {
          queryClient.invalidateQueries({ queryKey: ["tasks"] });
          redirect(`/tasks/${taskId}`);
        }
      });
    },
    [selectedModel, isHome, repo, branch, message, startTransition, queryClient]
  );

  // Textarea's onKeyDown handler for home page
  const onKeyDown = useCallback(
    (e: React.KeyboardEvent<HTMLTextAreaElement>) => {
      if (e.key === "Enter" && !e.shiftKey && isHome) {
        e.preventDefault();
        handleSubmit(e);
      }
    },
    [isHome, handleSubmit]
  );

  // Keyboard shortcuts, including submission handling for task page
  useEffect(() => {
    const handleGlobalKeyDown = (event: KeyboardEvent) => {
      // For home page, enter handled by handleSubmit
      if (isHome) return;

      if (
        (event.key === "Escape" ||
          event.key === "Delete" ||
          event.key === "Backspace") &&
        isMessageOptionsOpen
      ) {
        event.preventDefault();
        setIsMessageOptionsOpen(false);
      }

      // Keyboard shortcuts when message options are open
      if (isMessageOptionsOpen) {
        for (const option of messageOptions) {
          const shortcut = option.shortcut;

          // Check if the key and all modifiers match
          if (
            event.key === shortcut.key &&
            (shortcut.meta ? event.metaKey : !event.metaKey) &&
            (shortcut.ctrl ? event.ctrlKey : !event.ctrlKey) &&
            (shortcut.alt ? event.altKey : !event.altKey) &&
            (shortcut.shift ? event.shiftKey : !event.shiftKey)
          ) {
            event.preventDefault();
            option.action();
            setIsMessageOptionsOpen(false);
            // TODO: Handle option-specific logic
            break;
          }
        }
      } else {
        if (event.key === "Enter" && !event.shiftKey) {
          event.preventDefault();
          setIsMessageOptionsOpen(true);
        } else if (event.key === "Escape") {
          event.preventDefault();
          if (isStreaming) {
            onStopStream?.();
          }
        }
      }
    };

    window.addEventListener("keydown", handleGlobalKeyDown);
    return () => window.removeEventListener("keydown", handleGlobalKeyDown);
  }, [isHome, isMessageOptionsOpen, messageOptions, isStreaming]);

  return (
    <form
      onSubmit={handleSubmit}
      className={cn(
        "bg-background relative z-0 flex w-full max-w-lg flex-col",
        !isHome && "sticky bottom-0 pb-6"
      )}
    >
      {!isHome && (
        <div className="from-background via-background/60 pointer-events-none absolute -left-px -top-[calc(4rem-1px)] -z-10 h-16 w-[calc(100%+2px)] -translate-y-px bg-gradient-to-t to-transparent" />
      )}

      <QueuedMessage />

      {/* Wrapper div with textarea styling */}
      {/* Outer div acts as a border, with a border-radius 1px larger than the inner div and 1px padding */}
      <div
        className={cn(
          "shadow-highlight/10 relative z-0 rounded-[calc(var(--radius)+1px)] p-px shadow-lg transition-all",
          "focus-within:ring-ring/10 focus-within:border-sidebar-border focus-within:ring-4",
          "user-message-border hover:shadow-highlight/20 focus-within:shadow-highlight/20",
          isPending && "opacity-50"
        )}
      >
        {!isHome && (
          <div
            className={cn(
              "ease-out-expo select-none overflow-clip transition-all duration-500",
              isMessageOptionsOpen
                ? isStreaming
                  ? "h-[126px]"
                  : "h-[96px]"
                : "h-0"
            )}
          >
            <div className="flex flex-col gap-0.5 p-1.5">
              <div className="text-muted-foreground flex w-full items-center justify-between gap-1 pl-1.5 text-xs font-medium">
                <span>Select Message Option</span>
                <Tooltip>
                  <TooltipTrigger asChild>
                    <Button
                      type="button"
                      variant="ghost"
                      size="iconXs"
                      tabIndex={-1}
                      className="text-muted-foreground hover:text-foreground hover:bg-sidebar-border p-0"
                      onClick={() => setIsMessageOptionsOpen(false)}
                    >
                      <X className="size-3.5" />
                    </Button>
                  </TooltipTrigger>
                  <TooltipContent side="top" align="end" shortcut="esc">
                    Cancel
                  </TooltipContent>
                </Tooltip>
              </div>
              {messageOptions.map((option) => {
                const IconComponent = option.icon;
                return (
                  <Button
                    key={option.id}
                    type="button"
                    variant="ghost"
                    size="sm"
                    tabIndex={-1}
                    onClick={() => {
                      option.action();
                      setIsMessageOptionsOpen(false);
                    }}
                    className="hover:bg-sidebar-border justify-between font-normal"
                  >
                    <div className="flex items-center gap-1.5">
                      <IconComponent className="size-4" />
                      <span>{option.label}</span>
                    </div>
                    <span className="text-muted-foreground">
                      {formatShortcut(option.shortcut)}
                    </span>
                  </Button>
                );
              })}
            </div>
          </div>
        )}

        <div className="from-card/10 to-card relative flex min-h-24 flex-col rounded-lg bg-gradient-to-t">
          <div className="bg-background absolute inset-0 -z-20 rounded-[calc(var(--radius)+1px)]" />
          <Textarea
            ref={textareaRef}
            autoFocus
            value={message}
            onChange={(e) => {
              if (!isMessageOptionsOpen) {
                setMessage(e.target.value);
              }
            }}
            onKeyDown={onKeyDown}
            onFocus={onFocus}
            onBlur={onBlur}
            placeholder="Build a cool new feature..."
            className="placeholder:text-muted-foreground/50 bg-transparent! max-h-48 flex-1 resize-none border-0 shadow-none focus-visible:ring-0"
          />

          {/* Buttons inside the container */}
          <div
            className="flex items-center justify-between p-2"
            onClick={() => textareaRef.current?.focus()}
          >
<<<<<<< HEAD
            <Popover
              open={isModelSelectorOpen}
              onOpenChange={setIsModelSelectorOpen}
            >
              <Tooltip>
                <TooltipTrigger asChild>
                  <PopoverTrigger asChild>
                    <Button
                      size="sm"
                      variant="ghost"
                      className="text-muted-foreground hover:bg-accent px-2 font-normal"
                    >
                      {isHome && <Layers className="size-4" />}
                      <span>
                        {selectedModel
                          ? ModelInfos[selectedModel].name
                          : "Select model"}
                      </span>
                    </Button>
                  </PopoverTrigger>
                </TooltipTrigger>
                {!isModelSelectorOpen && (
                  <TooltipContent side="top" align="start" shortcut="⌘.">
                    Model Selector
                  </TooltipContent>
                )}
              </Tooltip>
              <PopoverContent
                align="start"
                className="flex flex-col gap-0.5 rounded-lg p-1"
              >
                {filteredModels.length > 0 ? (
                  filteredModels.map((model) => (
                    <Button
                      key={model.id}
                      size="sm"
                      variant="ghost"
                      className="hover:bg-accent justify-start font-normal"
                      onClick={() => setSelectedModel(model.id as ModelType)}
                    >
                      <Square className="size-4" />
                      {model.name}
                    </Button>
                  ))
                ) : (
                  <div className="p-2 text-center">
                    <p className="text-muted-foreground text-sm mb-2">
                      No models available. Configure your API keys to access models.
                    </p>
                    <Button
                      size="sm"
                      onClick={() => {
                        setIsModelSelectorOpen(false);
                        // Open settings modal to models tab
                        const event = new CustomEvent('open-settings-modal', { 
                          detail: { tab: 'models' } 
                        });
                        window.dispatchEvent(event);
                      }}
                    >
                      Configure API Keys
                    </Button>
                  </div>
                )}
              </PopoverContent>
            </Popover>
=======
            <ModelSelector
              isHome={isHome}
              selectedModel={selectedModel}
              handleSelectModel={setSelectedModel}
            />
>>>>>>> 90fd80ce

            <div className="flex items-center gap-2">
              {isHome && (
                <GithubConnection
                  isOpen={isGithubConnectionOpen}
                  setIsOpen={setIsGithubConnectionOpen}
                  selectedRepo={repo}
                  selectedBranch={branch}
                  setSelectedRepo={setRepo}
                  setSelectedBranch={setBranch}
                />
              )}
              <div className="flex items-center gap-2">
                <Button
                  type="submit"
                  size="iconSm"
                  disabled={
                    (!isStreaming && !message.trim()) ||
                    isMessageOptionsOpen ||
                    isPending ||
                    !selectedModel ||
                    (isHome && (!repo || !branch))
                  }
                  className="focus-visible:ring-primary focus-visible:ring-offset-input rounded-full focus-visible:ring-2 focus-visible:ring-offset-2"
                >
                  {isPending ? (
                    <Loader2 className="size-4 animate-spin" />
                  ) : isStreaming && !message.trim() ? (
                    <div className="p-0.5">
                      <Square className="fill-primary-foreground size-3" />
                    </div>
                  ) : (
                    <ArrowUp className="size-4" />
                  )}
                </Button>
              </div>
            </div>
          </div>
        </div>
      </div>
    </form>
  );
}<|MERGE_RESOLUTION|>--- conflicted
+++ resolved
@@ -3,17 +3,10 @@
 import "./messages.css";
 import { Button } from "@/components/ui/button";
 import { Textarea } from "@/components/ui/textarea";
-<<<<<<< HEAD
-import { useModels } from "@/hooks/use-models";
-import { useApiKeys } from "@/hooks/use-api-keys";
+
 import { createTask } from "@/lib/actions/create-task";
 import { cn } from "@/lib/utils";
-import { AvailableModels, ModelInfos, type ModelType, getModelProvider } from "@repo/types";
-=======
-import { createTask } from "@/lib/actions/create-task";
-import { cn } from "@/lib/utils";
-import { AvailableModels, ModelType } from "@repo/types";
->>>>>>> 90fd80ce
+import { AvailableModels, type ModelType } from "@repo/types";
 import { useQueryClient } from "@tanstack/react-query";
 import {
   ArrowUp,
@@ -80,26 +73,6 @@
   const [isPending, startTransition] = useTransition();
 
   const queryClient = useQueryClient();
-<<<<<<< HEAD
-  const { data: availableModels = [] } = useModels();
-  const { data: apiKeys } = useApiKeys();
-
-  // Filter models based on available API keys
-  const filteredModels = availableModels.filter((model) => {
-    const provider = getModelProvider(model.id as ModelType);
-    if (provider === "openai") {
-      return !!(apiKeys?.openai);
-    }
-    if (provider === "anthropic") {
-      return !!(apiKeys?.anthropic);
-    }
-    return true;
-  });
-
-  // Check if no API keys are configured
-  const hasNoApiKeys = !apiKeys?.openai && !apiKeys?.anthropic;
-=======
->>>>>>> 90fd80ce
 
   const [isMessageOptionsOpen, setIsMessageOptionsOpen] = useState(false);
   const [isGithubConnectionOpen, setIsGithubConnectionOpen] = useState(false);
@@ -427,80 +400,11 @@
             className="flex items-center justify-between p-2"
             onClick={() => textareaRef.current?.focus()}
           >
-<<<<<<< HEAD
-            <Popover
-              open={isModelSelectorOpen}
-              onOpenChange={setIsModelSelectorOpen}
-            >
-              <Tooltip>
-                <TooltipTrigger asChild>
-                  <PopoverTrigger asChild>
-                    <Button
-                      size="sm"
-                      variant="ghost"
-                      className="text-muted-foreground hover:bg-accent px-2 font-normal"
-                    >
-                      {isHome && <Layers className="size-4" />}
-                      <span>
-                        {selectedModel
-                          ? ModelInfos[selectedModel].name
-                          : "Select model"}
-                      </span>
-                    </Button>
-                  </PopoverTrigger>
-                </TooltipTrigger>
-                {!isModelSelectorOpen && (
-                  <TooltipContent side="top" align="start" shortcut="⌘.">
-                    Model Selector
-                  </TooltipContent>
-                )}
-              </Tooltip>
-              <PopoverContent
-                align="start"
-                className="flex flex-col gap-0.5 rounded-lg p-1"
-              >
-                {filteredModels.length > 0 ? (
-                  filteredModels.map((model) => (
-                    <Button
-                      key={model.id}
-                      size="sm"
-                      variant="ghost"
-                      className="hover:bg-accent justify-start font-normal"
-                      onClick={() => setSelectedModel(model.id as ModelType)}
-                    >
-                      <Square className="size-4" />
-                      {model.name}
-                    </Button>
-                  ))
-                ) : (
-                  <div className="p-2 text-center">
-                    <p className="text-muted-foreground text-sm mb-2">
-                      No models available. Configure your API keys to access models.
-                    </p>
-                    <Button
-                      size="sm"
-                      onClick={() => {
-                        setIsModelSelectorOpen(false);
-                        // Open settings modal to models tab
-                        const event = new CustomEvent('open-settings-modal', { 
-                          detail: { tab: 'models' } 
-                        });
-                        window.dispatchEvent(event);
-                      }}
-                    >
-                      Configure API Keys
-                    </Button>
-                  </div>
-                )}
-              </PopoverContent>
-            </Popover>
-=======
             <ModelSelector
               isHome={isHome}
               selectedModel={selectedModel}
               handleSelectModel={setSelectedModel}
             />
->>>>>>> 90fd80ce
 
             <div className="flex items-center gap-2">
               {isHome && (
