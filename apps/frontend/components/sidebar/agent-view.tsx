"use client";
import {
  SidebarGroup,
  SidebarGroupContent,
  SidebarGroupLabel,
  SidebarMenuItem,
} from "@/components/ui/sidebar";
import { useTask } from "@/hooks/use-task";
import { cn } from "@/lib/utils";
import {
  CircleDashed,
  FileDiff,
  Folder,
  FolderGit2,
  GitBranch,
  ListTodo,
  RefreshCcw,
  Square,
  SquareCheck,
  SquareX,
} from "lucide-react";
import { useCallback, useMemo, useState } from "react";
import { statusColorsConfig } from "./status";
import { FileExplorer } from "@/components/agent-environment/file-explorer";
import { FileNode } from "@repo/types";
import { useAgentEnvironment } from "@/components/agent-environment/agent-environment-context";
import { Button } from "@/components/ui/button";
import { fetchIndexApi } from "@/lib/actions/index-repo";
import Link from "next/link";
import { Badge } from "../ui/badge";
import { GithubLogo } from "../graphics/github/github-logo";
import { useCreatePR } from "@/hooks/use-create-pr";
import { useTaskSocket } from "@/hooks/socket";
import { Loader2, GitPullRequest } from "lucide-react";

const todoStatusConfig = {
  PENDING: { icon: Square, className: "text-muted-foreground" },
  IN_PROGRESS: { icon: CircleDashed, className: "" },
  COMPLETED: { icon: SquareCheck, className: "" },
  CANCELLED: { icon: SquareX, className: "text-red-400" },
};

// Intermediate tree node structure for building the tree
interface TreeNode {
  name: string;
  type: "file" | "folder";
  path: string;
  children?: Record<string, TreeNode>;
}
type FileTree = Record<string, TreeNode>;

function createFileTree(filePaths: string[]): FileNode[] {
  const tree: FileTree = {};

  filePaths.forEach((filePath) => {
    const parts = filePath.split("/");
    let current: FileTree = tree;

    parts.forEach((part, index) => {
      if (!current[part]) {
        current[part] = {
          name: part,
          type: index === parts.length - 1 ? "file" : "folder",
          path: parts.slice(0, index + 1).join("/"),
          children: index === parts.length - 1 ? undefined : {},
        };
      }
      if (current[part].children) {
        current = current[part].children;
      }
    });
  });

  // Convert to array and sort (folders first, then files)
  const convertToArray = (obj: FileTree): FileNode[] => {
    return Object.values(obj)
      .sort((a: TreeNode, b: TreeNode) => {
        if (a.type !== b.type) {
          return a.type === "folder" ? -1 : 1;
        }
        return a.name.localeCompare(b.name);
      })
      .map(
        (item: TreeNode): FileNode => ({
          name: item.name,
          type: item.type,
          path: item.path,
          children: item.children ? convertToArray(item.children) : undefined,
        }),
      );
  };

  return convertToArray(tree);
}

export function SidebarAgentView({ taskId }: { taskId: string }) {
  const { task, todos, fileChanges, diffStats } = useTask(taskId);
  const { updateSelectedFilePath, expandRightPanel } = useAgentEnvironment();
  const { isStreaming } = useTaskSocket(taskId);
  const createPRMutation = useCreatePR();

  const [isIndexing, setIsIndexing] = useState(false);

  const completedTodos = useMemo(
    () => todos.filter((todo) => todo.status === "COMPLETED").length,
    [todos],
  );

  // Create file tree from file changes
  const modifiedFileTree = useMemo(() => {
    const filePaths = fileChanges.map((change) => change.filePath);
    return createFileTree(filePaths);
  }, [fileChanges]);

  if (!task) {
    return (
      <SidebarGroup>
        <SidebarGroupLabel>Loading task...</SidebarGroupLabel>
      </SidebarGroup>
    );
  }

  const handleFileSelect = useCallback(
    (file: FileNode) => {
      updateSelectedFilePath(file.path);
      expandRightPanel();
    },
    [expandRightPanel, updateSelectedFilePath],
  );

  const handleCreatePR = useCallback(async () => {
    if (!task?.id) return;
    try {
      await createPRMutation.mutateAsync(task.id);
    } catch (error) {
      console.error("Failed to create PR:", error);
    }
  }, [task?.id, createPRMutation]);

  // Determine if we should show create PR button
  const showCreatePR = !task?.pullRequestNumber && fileChanges.length > 0;
  const isCreatePRDisabled = isStreaming || createPRMutation.isPending;

  return (
    <>
      {/* PR buttons - show create or view based on state */}
      {(task.pullRequestNumber || showCreatePR) && (
        <SidebarGroup>
          <SidebarGroupContent className="flex flex-col gap-0.5">
            <SidebarMenuItem>
              {task.pullRequestNumber ? (
                // View PR button when PR exists
                <Button
                  variant="secondary"
                  className="bg-sidebar-accent hover:bg-sidebar-accent/80 border-sidebar-border px-2! w-full"
                  asChild
                >
                  <Link
                    href={`${task.repoUrl}/pull/${task.pullRequestNumber}`}
                    target="_blank"
                  >
                    <GithubLogo className="size-4 shrink-0" />
                    <div className="flex gap-1 overflow-hidden">
                      <span className="truncate">View Pull Request</span>
                      <span className="text-muted-foreground">
                        #{task.pullRequestNumber}
                      </span>
                    </div>
                  </Link>
                </Button>
              ) : (
                // Create PR button when file changes exist and no PR
                <Button
                  variant="secondary"
                  className="bg-sidebar-accent hover:bg-sidebar-accent/80 border-sidebar-border px-2! w-full"
                  onClick={handleCreatePR}
                  disabled={isCreatePRDisabled}
                >
                  {createPRMutation.isPending ? (
                    <Loader2 className="size-4 shrink-0 animate-spin" />
                  ) : (
                    <GithubLogo className="size-4 shrink-0" />
                  )}
                  <span className="truncate">
                    {createPRMutation.isPending
                      ? "Creating..."
                      : "Create Pull Request"}
                  </span>
                </Button>
              )}
            </SidebarMenuItem>
          </SidebarGroupContent>
        </SidebarGroup>
      )}

      <SidebarGroup>
        <SidebarGroupContent className="flex flex-col gap-0.5">
          <SidebarMenuItem>
            <Button
              variant="ghost"
              className="hover:bg-sidebar-accent px-2! w-full justify-start font-normal"
              asChild
            >
              <Link href={`${task.repoUrl}`} target="_blank">
                <Folder className="size-4 shrink-0" />
                <span className="truncate">{task.repoFullName}</span>
              </Link>
            </Button>
          </SidebarMenuItem>

          <SidebarMenuItem>
            <Button
              variant="ghost"
              className="hover:bg-sidebar-accent px-2! w-full justify-start font-normal"
              asChild
            >
              <Link
                href={`${task.repoUrl}/tree/${task.shadowBranch}`}
                target="_blank"
              >
                <GitBranch className="size-4 shrink-0" />
                <span className="truncate">{task.shadowBranch}</span>
              </Link>
            </Button>
          </SidebarMenuItem>
        </SidebarGroupContent>
      </SidebarGroup>

      <div className="px-3">
        <div className="bg-border h-px w-full" />
      </div>

      <SidebarGroup>
        <SidebarGroupContent>
          <SidebarMenuItem>
            <div className="flex h-8 items-center gap-2 px-2 text-sm">
              {(() => {
                const StatusIcon =
                  statusColorsConfig[
                    task.status as keyof typeof statusColorsConfig
                  ]?.icon || CircleDashed;
                const statusClass =
                  statusColorsConfig[
                    task.status as keyof typeof statusColorsConfig
                  ]?.className || "text-muted-foreground";
                return (
                  <>
                    <StatusIcon className={cn("size-4", statusClass)} />
                    <span className="capitalize">
                      {task.status.toLowerCase().replace("_", " ")}
                    </span>
                  </>
                );
              })()}
            </div>
          </SidebarMenuItem>

<<<<<<< HEAD
          {/* View PR button - only show if PR exists */}
          {task.pullRequestNumber && (
            <SidebarMenuItem>
              <Button
                variant="ghost"
                className="hover:bg-sidebar-accent px-2! w-full justify-start font-normal"
                asChild
              >
                <Link
                  href={`${task.repoUrl}/pull/${task.pullRequestNumber}`}
                  target="_blank"
                >
                  <GitPullRequest className="size-4 shrink-0" />
                  <span className="truncate">
                    View PR #{task.pullRequestNumber}
                  </span>
                </Link>
              </Button>
            </SidebarMenuItem>
          )}

          <SidebarMenuItem>
            <Button
              variant="ghost"
              className="hover:bg-sidebar-accent px-2! w-full justify-start font-normal"
              asChild
            >
              <Link
                href={`${task.repoUrl}/tree/${task.shadowBranch}`}
                target="_blank"
              >
                <GitBranch className="size-4 shrink-0" />
                <span className="truncate">{task.shadowBranch}</span>
              </Link>
            </Button>
          </SidebarMenuItem>

=======
>>>>>>> 7836dbbb
          {/* Task total diff */}
          {diffStats.totalFiles > 0 && (
            <SidebarMenuItem>
              <div className="flex h-8 items-center gap-2 px-2 text-sm">
                <FileDiff className="size-4" />
                <div className="flex items-center gap-1">
                  <span className="text-green-400">+{diffStats.additions}</span>
                  <span className="text-red-400">-{diffStats.deletions}</span>
                </div>
              </div>
            </SidebarMenuItem>
          )}
        </SidebarGroupContent>
      </SidebarGroup>

      <SidebarGroup>
        <SidebarGroupContent>
          <SidebarMenuItem>
            <Button
              variant="ghost"
              className="hover:bg-sidebar-accent px-2! w-full justify-start font-normal"
              onClick={async () => {
                setIsIndexing(true);
                try {
                  await fetchIndexApi({
                    repoFullName: task.repoFullName,
                    taskId: task.id,
                    clearNamespace: true,
                  });
                } finally {
                  setIsIndexing(false);
                }
              }}
            >
              <RefreshCcw className="size-4 shrink-0" />
              <span>{isIndexing ? "Indexing..." : "Index Repo"}</span>
            </Button>
          </SidebarMenuItem>
        </SidebarGroupContent>
      </SidebarGroup>

      {/* Task List (Todos) */}
      {todos.length > 0 && (
        <SidebarGroup>
          <SidebarGroupLabel className="hover:text-muted-foreground select-none gap-1.5">
            <ListTodo className="!size-3.5" />
            Task List
            <Badge
              variant="secondary"
              className="bg-sidebar-accent border-sidebar-border text-muted-foreground rounded-full border px-1.5 py-0 text-[11px]"
            >
              {completedTodos}/{todos.length}
            </Badge>
          </SidebarGroupLabel>
          <SidebarGroupContent>
            {todos
              .sort((a, b) => a.sequence - b.sequence)
              .map((todo) => {
                const TodoIcon =
                  todoStatusConfig[todo.status as keyof typeof todoStatusConfig]
                    .icon;
                const iconClass =
                  todoStatusConfig[todo.status as keyof typeof todoStatusConfig]
                    .className;
                return (
                  <SidebarMenuItem key={todo.id}>
                    <div
                      className={cn(
                        "flex min-h-8 items-start gap-2 p-2 pb-0 text-sm",
                        todo.status === "COMPLETED" &&
                          "text-muted-foreground line-through",
                      )}
                    >
                      <TodoIcon className={cn("size-4", iconClass)} />
                      <span className="line-clamp-2 flex-1 leading-4">
                        {todo.content}
                      </span>
                    </div>
                  </SidebarMenuItem>
                );
              })}
          </SidebarGroupContent>
        </SidebarGroup>
      )}

      {/* Memories - Show relevant memories for this task */}
      {/* SidebarMemoriesView removed; chat will handle memory listing */}

      {/* Modified Files - Only show if file changes exist */}
      {fileChanges.length > 0 && (
        <SidebarGroup>
          <SidebarGroupLabel className="hover:text-muted-foreground select-none gap-1.5">
            <FolderGit2 className="!size-3.5" />
            Modified Files{" "}
            <Badge
              variant="secondary"
              className="bg-sidebar-accent border-sidebar-border text-muted-foreground rounded-full border px-1.5 py-0 text-[11px]"
            >
              {diffStats.totalFiles}
            </Badge>
          </SidebarGroupLabel>
          <SidebarGroupContent>
            <FileExplorer
              files={modifiedFileTree}
              showDiffOperation={true}
              fileChanges={fileChanges}
              defaultExpanded={true}
              onFileSelect={handleFileSelect}
            />
          </SidebarGroupContent>
        </SidebarGroup>
      )}
    </>
  );
}<|MERGE_RESOLUTION|>--- conflicted
+++ resolved
@@ -86,7 +86,7 @@
           type: item.type,
           path: item.path,
           children: item.children ? convertToArray(item.children) : undefined,
-        }),
+        })
       );
   };
 
@@ -103,7 +103,7 @@
 
   const completedTodos = useMemo(
     () => todos.filter((todo) => todo.status === "COMPLETED").length,
-    [todos],
+    [todos]
   );
 
   // Create file tree from file changes
@@ -125,7 +125,7 @@
       updateSelectedFilePath(file.path);
       expandRightPanel();
     },
-    [expandRightPanel, updateSelectedFilePath],
+    [expandRightPanel, updateSelectedFilePath]
   );
 
   const handleCreatePR = useCallback(async () => {
@@ -255,46 +255,6 @@
             </div>
           </SidebarMenuItem>
 
-<<<<<<< HEAD
-          {/* View PR button - only show if PR exists */}
-          {task.pullRequestNumber && (
-            <SidebarMenuItem>
-              <Button
-                variant="ghost"
-                className="hover:bg-sidebar-accent px-2! w-full justify-start font-normal"
-                asChild
-              >
-                <Link
-                  href={`${task.repoUrl}/pull/${task.pullRequestNumber}`}
-                  target="_blank"
-                >
-                  <GitPullRequest className="size-4 shrink-0" />
-                  <span className="truncate">
-                    View PR #{task.pullRequestNumber}
-                  </span>
-                </Link>
-              </Button>
-            </SidebarMenuItem>
-          )}
-
-          <SidebarMenuItem>
-            <Button
-              variant="ghost"
-              className="hover:bg-sidebar-accent px-2! w-full justify-start font-normal"
-              asChild
-            >
-              <Link
-                href={`${task.repoUrl}/tree/${task.shadowBranch}`}
-                target="_blank"
-              >
-                <GitBranch className="size-4 shrink-0" />
-                <span className="truncate">{task.shadowBranch}</span>
-              </Link>
-            </Button>
-          </SidebarMenuItem>
-
-=======
->>>>>>> 7836dbbb
           {/* Task total diff */}
           {diffStats.totalFiles > 0 && (
             <SidebarMenuItem>
@@ -365,7 +325,7 @@
                       className={cn(
                         "flex min-h-8 items-start gap-2 p-2 pb-0 text-sm",
                         todo.status === "COMPLETED" &&
-                          "text-muted-foreground line-through",
+                          "text-muted-foreground line-through"
                       )}
                     >
                       <TodoIcon className={cn("size-4", iconClass)} />
