--- conflicted
+++ resolved
@@ -29,19 +29,6 @@
 import { fetchIndexApi } from "@/lib/actions/index-repo";
 import Link from "next/link";
 import { Badge } from "../ui/badge";
-<<<<<<< HEAD
-import { Collapsible, CollapsibleContent, CollapsibleTrigger } from "@/components/ui/collapsible";
-import { ChevronDown, FileText, Folder } from "lucide-react";
-import {
-  Dialog,
-  DialogContent,
-  DialogHeader,
-  DialogTitle,
-} from "@/components/ui/dialog";
-import { ContextProgress } from "./context-progress";
-import { useContextStatistics } from "@/hooks/use-context-statistics";
-=======
->>>>>>> c8549548
 
 const todoStatusConfig = {
   PENDING: { icon: Square, className: "text-muted-foreground" },
@@ -224,16 +211,6 @@
         </SidebarGroupContent>
       </SidebarGroup>
 
-<<<<<<< HEAD
-      {/* Context Usage Progress */}
-      {contextStatistics && (
-        <SidebarGroup>
-          <SidebarGroupContent>
-            <ContextProgress statistics={contextStatistics} />
-          </SidebarGroupContent>
-        </SidebarGroup>
-      )}
-=======
       <SidebarGroup>
         <SidebarGroupContent>
           <SidebarMenuItem>
@@ -259,7 +236,6 @@
           </SidebarMenuItem>
         </SidebarGroupContent>
       </SidebarGroup>
->>>>>>> c8549548
 
       {/* Task List (Todos) */}
       {todos.length > 0 && (
