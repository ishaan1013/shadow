import {
  SidebarGroup,
  SidebarGroupContent,
  SidebarGroupLabel,
  SidebarMenuButton,
  SidebarMenuItem,
} from "@/components/ui/sidebar";
import { useTask } from "@/hooks/use-task";
import { cn } from "@/lib/utils";
import {
  CircleDashed,
  FileDiff,
  FolderGit2,
  GitBranch,
  ListTodo,
  RefreshCcw,
  Square,
  SquareCheck,
  XCircle,
} from "lucide-react";
import { useCallback, useMemo, useState } from "react";
import { statusColorsConfig } from "./status";
import {
  FileExplorer,
  type FileNode,
} from "@/components/agent-environment/file-explorer";
import { useAgentEnvironment } from "@/components/agent-environment/agent-environment-context";
<<<<<<< HEAD
import { Button } from "@/components/ui/button";
import { indexRepo } from "@/lib/actions/index-repo";
=======
import Link from "next/link";
>>>>>>> 53343058

// Todo status config - aligned with main status colors
const todoStatusConfig = {
  PENDING: { icon: Square, className: "text-neutral-500" },
  IN_PROGRESS: { icon: CircleDashed, className: "text-blue-400" },
  COMPLETED: { icon: SquareCheck, className: "text-green-400" },
  CANCELLED: { icon: XCircle, className: "text-red-400" },
};

// Create file tree structure from file paths
function createFileTree(filePaths: string[]): FileNode[] {
  const tree: any = {};

  filePaths.forEach((filePath) => {
    const parts = filePath.split("/");
    let current = tree;

    parts.forEach((part, index) => {
      if (!current[part]) {
        current[part] = {
          name: part,
          type: index === parts.length - 1 ? "file" : "folder",
          path: parts.slice(0, index + 1).join("/"),
          children: index === parts.length - 1 ? undefined : {},
        };
      }
      if (current[part].children) {
        current = current[part].children;
      }
    });
  });

  // Convert to array and sort (folders first, then files)
  const convertToArray = (obj: any): FileNode[] => {
    return Object.values(obj)
      .sort((a: any, b: any) => {
        if (a.type !== b.type) {
          return a.type === "folder" ? -1 : 1;
        }
        return a.name.localeCompare(b.name);
      })
      .map((item: any) => ({
        ...item,
        children: item.children ? convertToArray(item.children) : undefined,
      }));
  };

  return convertToArray(tree);
}

export function SidebarAgentView({ taskId }: { taskId: string }) {
  const { task, todos, fileChanges, diffStats } = useTask(taskId);
  const { setSelectedFilePath, rightPanelRef } = useAgentEnvironment();
  const repoName = task!.repoUrl.split("/").slice(-2).join("/") || "";
  const [isIndexing, setIsIndexing] = useState(false);

  // Create file tree from file changes
  const modifiedFileTree = useMemo(() => {
    const filePaths = fileChanges.map((change) => change.filePath);
    return createFileTree(filePaths);
  }, [fileChanges]);

  if (!task) {
    return (
      <SidebarGroup>
        <SidebarGroupLabel>Loading task...</SidebarGroupLabel>
      </SidebarGroup>
    );
  }

  const handleFileSelect = useCallback(
    (file: FileNode) => {
      setSelectedFilePath("/" + file.path);

      const panel = rightPanelRef.current;
      if (!panel) return;
      if (panel.isCollapsed()) {
        panel.expand();
      }
    },
    [rightPanelRef, setSelectedFilePath]
  );

  return (
    <>
      <SidebarGroup>
        <SidebarGroupContent>
          {/* Live task status */}
          <SidebarMenuItem>
            <div className="flex h-8 items-center gap-2 text-sm">
              <Button
                variant="link"
                className="transition-all ease-out duration-100"
                size="sm"
                onClick={async () => {
                  setIsIndexing(true);
                  try {
                    await indexRepo(repoName, task.id, true);
                  } finally {
                    setIsIndexing(false);
                  }
                }}
              >
                <RefreshCcw
                  className={cn("size-4 mr-1", isIndexing && "animate-spin")}
                />
                <span>{isIndexing ? "Indexing..." : "Index Repo"}</span>
              </Button>
            </div>
            <div className="flex h-8 items-center gap-2 px-2 text-sm">
              {(() => {
                const StatusIcon =
                  statusColorsConfig[
                    task.status as keyof typeof statusColorsConfig
                  ]?.icon || CircleDashed;
                const statusClass =
                  statusColorsConfig[
                    task.status as keyof typeof statusColorsConfig
                  ]?.className || "text-muted-foreground";
                return (
                  <>
                    <StatusIcon className={cn("size-4", statusClass)} />
                    <span className="capitalize">
                      {task.status.toLowerCase().replace("_", " ")}
                    </span>
                  </>
                );
              })()}
            </div>
          </SidebarMenuItem>

          {/* Task branch name */}
          <SidebarMenuItem>
            <div className="flex h-8 items-center gap-2 px-2 text-sm">
              <GitBranch className="size-4" />
              <Link 
                href={`${task.repoUrl}/tree/${task.shadowBranch}`}
                target="_blank" 
                rel="noopener noreferrer"
                className="line-clamp-1 text-sm hover:underline transition-colors"
                title="View branch on GitHub"
              >
                {task.shadowBranch}
              </Link>
            </div>
          </SidebarMenuItem>

          {/* Task total diff */}
          {diffStats.totalFiles > 0 && (
            <SidebarMenuItem>
              <div className="flex h-8 items-center gap-2 px-2 text-sm">
                <FileDiff className="size-4" />
                <div className="flex items-center gap-1">
                  <span className="text-green-400">+{diffStats.additions}</span>
                  <span className="text-red-400">-{diffStats.deletions}</span>
                </div>
              </div>
            </SidebarMenuItem>
          )}
        </SidebarGroupContent>
      </SidebarGroup>

      {/* Task List (Todos) */}
      {todos.length > 0 && (
        <SidebarGroup>
          <SidebarGroupLabel className="hover:text-muted-foreground">
            <ListTodo className="mr-1.5 !size-3.5" />
            Task List
          </SidebarGroupLabel>
          <SidebarGroupContent>
            {todos.map((todo) => {
              const TodoIcon =
                todoStatusConfig[todo.status as keyof typeof todoStatusConfig]
                  .icon;
              const iconClass =
                todoStatusConfig[todo.status as keyof typeof todoStatusConfig]
                  .className;
              return (
                <SidebarMenuItem key={todo.id}>
                  <div
                    className={cn(
                      "flex h-8 items-center gap-2 px-2 text-sm",
                      todo.status === "COMPLETED" &&
                        "text-muted-foreground line-through"
                    )}
                  >
                    <TodoIcon className={cn("size-4", iconClass)} />
                    <span className="line-clamp-1 flex-1">{todo.content}</span>
                  </div>
                </SidebarMenuItem>
              );
            })}
          </SidebarGroupContent>
        </SidebarGroup>
      )}

      {/* Modified Files - Only show if file changes exist */}
      {fileChanges.length > 0 && (
        <SidebarGroup>
          <SidebarGroupLabel className="hover:text-muted-foreground">
            <FolderGit2 className="mr-1.5 !size-3.5" />
            Modified Files ({diffStats.totalFiles})
          </SidebarGroupLabel>
          <SidebarGroupContent>
            <FileExplorer
              files={modifiedFileTree}
              showDiffOperation={true}
              fileChanges={fileChanges}
              defaultExpanded={true}
              onFileSelect={handleFileSelect}
            />
          </SidebarGroupContent>
        </SidebarGroup>
      )}
    </>
  );
}<|MERGE_RESOLUTION|>--- conflicted
+++ resolved
@@ -25,12 +25,9 @@
   type FileNode,
 } from "@/components/agent-environment/file-explorer";
 import { useAgentEnvironment } from "@/components/agent-environment/agent-environment-context";
-<<<<<<< HEAD
 import { Button } from "@/components/ui/button";
 import { indexRepo } from "@/lib/actions/index-repo";
-=======
 import Link from "next/link";
->>>>>>> 53343058
 
 // Todo status config - aligned with main status colors
 const todoStatusConfig = {
