--- conflicted
+++ resolved
@@ -81,7 +81,7 @@
   repoUrl      String
 
   workspacePath       String?
-  initStatus          InitStatus    @default(INACTIVE)
+  initStatus          InitStatus        @default(INACTIVE)
   scheduledCleanupAt  DateTime?
   initializationError String?
   workspaceCleanedUp  Boolean           @default(false)
@@ -234,22 +234,11 @@
 enum InitStatus {
   INACTIVE
   PREPARE_WORKSPACE
-<<<<<<< HEAD
-=======
-
-  // Remote execution steps
->>>>>>> 475cc11f
   CREATE_VM
   WAIT_VM_READY
   VERIFY_VM_WORKSPACE
   INDEX_REPOSITORY
-<<<<<<< HEAD
   ACTIVE
-=======
-
-  // Cleanup step (remote mode only)
-  CLEANUP_WORKSPACE
->>>>>>> 475cc11f
 }
 
 enum FileOp {
